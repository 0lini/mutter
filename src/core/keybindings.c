/* -*- mode: C; c-file-style: "gnu"; indent-tabs-mode: nil; -*- */

/* Mutter Keybindings */
/*
 * Copyright (C) 2001 Havoc Pennington
 * Copyright (C) 2002 Red Hat Inc.
 * Copyright (C) 2003 Rob Adams
 * Copyright (C) 2004-2006 Elijah Newren
 *
 * This program is free software; you can redistribute it and/or
 * modify it under the terms of the GNU General Public License as
 * published by the Free Software Foundation; either version 2 of the
 * License, or (at your option) any later version.
 *
 * This program is distributed in the hope that it will be useful, but
 * WITHOUT ANY WARRANTY; without even the implied warranty of
 * MERCHANTABILITY or FITNESS FOR A PARTICULAR PURPOSE.  See the GNU
 * General Public License for more details.
 *
 * You should have received a copy of the GNU General Public License
 * along with this program; if not, see <http://www.gnu.org/licenses/>.
 */

/**
 * SECTION:keybindings
 * @Title: MetaKeybinding
 * @Short_Description: Key bindings
 */

#define _GNU_SOURCE
<<<<<<< HEAD
#define _XOPEN_SOURCE /* for putenv() */
=======
>>>>>>> 954677dc

#include <config.h>
#include "keybindings-private.h"
#include "workspace-private.h"
#include <meta/compositor.h>
#include <meta/errors.h>
#include "edge-resistance.h"
#include "ui.h"
#include "frame.h"
#include "place.h"
#include "screen-private.h"
#include <meta/prefs.h>
#include "util-private.h"
<<<<<<< HEAD
=======
#include "meta-accel-parse.h"
>>>>>>> 954677dc

#include <string.h>
#include <stdio.h>
#include <stdlib.h>

#include <linux/input.h>

#include <xkbcommon/xkbcommon.h>

#ifdef HAVE_XKB
#include <X11/XKBlib.h>
#endif

#include "wayland/meta-wayland.h"
#include "meta-backend.h"

#define SCHEMA_COMMON_KEYBINDINGS "org.gnome.desktop.wm.keybindings"
#define SCHEMA_MUTTER_KEYBINDINGS "org.gnome.mutter.keybindings"
#define SCHEMA_MUTTER_WAYLAND_KEYBINDINGS "org.gnome.mutter.wayland.keybindings"

static gboolean add_builtin_keybinding (MetaDisplay          *display,
                                        const char           *name,
                                        GSettings            *settings,
                                        MetaKeyBindingFlags   flags,
                                        MetaKeyBindingAction  action,
                                        MetaKeyHandlerFunc    handler,
                                        int                   handler_arg);

static void
meta_key_binding_free (MetaKeyBinding *binding)
{
  g_slice_free (MetaKeyBinding, binding);
}

static MetaKeyBinding *
meta_key_binding_copy (MetaKeyBinding *binding)
{
  return g_slice_dup (MetaKeyBinding, binding);
}

G_DEFINE_BOXED_TYPE(MetaKeyBinding,
                    meta_key_binding,
                    meta_key_binding_copy,
                    meta_key_binding_free)

const char *
meta_key_binding_get_name (MetaKeyBinding *binding)
{
  return binding->name;
}

MetaVirtualModifier
meta_key_binding_get_modifiers (MetaKeyBinding *binding)
{
  return binding->modifiers;
}

guint
meta_key_binding_get_mask (MetaKeyBinding *binding)
{
  return binding->mask;
}

gboolean
meta_key_binding_is_builtin (MetaKeyBinding *binding)
{
  return binding->handler->flags & META_KEY_BINDING_BUILTIN;
}

/* These can't be bound to anything, but they are used to handle
 * various other events.  TODO: Possibly we should include them as event
 * handler functions and have some kind of flag to say they're unbindable.
 */

<<<<<<< HEAD
static gboolean process_mouse_move_resize_grab (MetaDisplay   *display,
                                                MetaScreen    *screen,
                                                MetaWindow    *window,
                                                XIDeviceEvent *event,
                                                KeySym         keysym);

static gboolean process_keyboard_move_grab (MetaDisplay   *display,
                                            MetaScreen    *screen,
                                            MetaWindow    *window,
                                            XIDeviceEvent *event,
                                            KeySym         keysym);

static gboolean process_keyboard_resize_grab (MetaDisplay   *display,
                                              MetaScreen    *screen,
                                              MetaWindow    *window,
                                              XIDeviceEvent *event,
                                              KeySym         keysym);
=======
static gboolean process_mouse_move_resize_grab (MetaDisplay     *display,
                                                MetaScreen      *screen,
                                                MetaWindow      *window,
                                                ClutterKeyEvent *event);

static gboolean process_keyboard_move_grab (MetaDisplay     *display,
                                            MetaScreen      *screen,
                                            MetaWindow      *window,
                                            ClutterKeyEvent *event);

static gboolean process_keyboard_resize_grab (MetaDisplay     *display,
                                              MetaScreen      *screen,
                                              MetaWindow      *window,
                                              ClutterKeyEvent *event);
>>>>>>> 954677dc

static void grab_key_bindings           (MetaDisplay *display);
static void ungrab_key_bindings         (MetaDisplay *display);

static GHashTable *key_handlers;
static GHashTable *external_grabs;

#define HANDLER(name) g_hash_table_lookup (key_handlers, (name))

static void
key_handler_free (MetaKeyHandler *handler)
{
  g_free (handler->name);
  if (handler->user_data_free_func && handler->user_data)
    handler->user_data_free_func (handler->user_data);
  g_free (handler);
}

typedef struct _MetaKeyGrab MetaKeyGrab;
struct _MetaKeyGrab {
  char *name;
  guint action;
  MetaKeyCombo *combo;
};

static void
meta_key_grab_free (MetaKeyGrab *grab)
{
  g_free (grab->name);
  g_free (grab->combo);
  g_free (grab);
}

static guint32
key_binding_key (guint32 keycode,
                 guint32 mask)
{
  /* On X, keycodes are only 8 bits while libxkbcommon supports 32 bit
     keycodes, but since we're using the same XKB keymaps that X uses,
     we won't find keycodes bigger than 8 bits in practice. The bits
     that mutter cares about in the modifier mask are also all in the
     lower 8 bits both on X and clutter key events. This means that we
     can use a 32 bit integer to safely concatenate both keycode and
     mask and thus making it easy to use them as an index in a
     GHashTable. */
  guint32 key = keycode & 0xffff;
  return (key << 16) | (mask & 0xffff);
}


static void
reload_keymap (MetaDisplay *display)
{
  if (display->keymap)
    meta_XFree (display->keymap);

  display->keymap = XGetKeyboardMapping (display->xdisplay,
                                         display->min_keycode,
                                         display->max_keycode -
                                         display->min_keycode + 1,
                                         &display->keysyms_per_keycode);
}

static const char *
keysym_name (xkb_keysym_t keysym)
{
  static char name[32] = "";
  xkb_keysym_get_name (keysym, name, sizeof (name));
  return name;
}

static void
reload_modmap (MetaDisplay *display)
{
  XModifierKeymap *modmap;
  int map_size;
  int i;
  int num_lock_mask = 0;
  int scroll_lock_mask = 0;

  modmap = XGetModifierMapping (display->xdisplay);
  display->ignored_modifier_mask = 0;

  /* Multiple bits may get set in each of these */
  display->meta_mask = 0;
  display->hyper_mask = 0;
  display->super_mask = 0;

  /* there are 8 modifiers, and the first 3 are shift, shift lock,
   * and control
   */
  map_size = 8 * modmap->max_keypermod;
  i = 3 * modmap->max_keypermod;
  while (i < map_size)
    {
      /* get the key code at this point in the map,
       * see if its keysym is one we're interested in
       */
      int keycode = modmap->modifiermap[i];

      if (keycode >= display->min_keycode &&
          keycode <= display->max_keycode)
        {
          int j = 0;
          KeySym *syms = display->keymap +
            (keycode - display->min_keycode) * display->keysyms_per_keycode;

          while (j < display->keysyms_per_keycode)
            {
              if (syms[j] != 0)
                {
                  meta_topic (META_DEBUG_KEYBINDINGS,
                              "Keysym %s bound to modifier 0x%x\n",
                              keysym_name (syms[j]),
                              (1 << ( i / modmap->max_keypermod)));
                }

              if (syms[j] == XKB_KEY_Num_Lock)
                {
                  /* Mod1Mask is 1 << 3 for example, i.e. the
                   * fourth modifier, i / keyspermod is the modifier
                   * index
                   */

                  num_lock_mask |= (1 << ( i / modmap->max_keypermod));
                }
              else if (syms[j] == XKB_KEY_Scroll_Lock)
                {
                  scroll_lock_mask |= (1 << ( i / modmap->max_keypermod));
                }
              else if (syms[j] == XKB_KEY_Super_L ||
                       syms[j] == XKB_KEY_Super_R)
                {
                  display->super_mask |= (1 << ( i / modmap->max_keypermod));
                }
              else if (syms[j] == XKB_KEY_Hyper_L ||
                       syms[j] == XKB_KEY_Hyper_R)
                {
                  display->hyper_mask |= (1 << ( i / modmap->max_keypermod));
                }
              else if (syms[j] == XKB_KEY_Meta_L ||
                       syms[j] == XKB_KEY_Meta_R)
                {
                  display->meta_mask |= (1 << ( i / modmap->max_keypermod));
                }

              ++j;
            }
        }

      ++i;
    }

  display->ignored_modifier_mask = (num_lock_mask |
                                    scroll_lock_mask |
                                    LockMask);

  meta_topic (META_DEBUG_KEYBINDINGS,
              "Ignoring modmask 0x%x num lock 0x%x scroll lock 0x%x hyper 0x%x super 0x%x meta 0x%x\n",
              display->ignored_modifier_mask,
              num_lock_mask,
              scroll_lock_mask,
              display->hyper_mask,
              display->super_mask,
              display->meta_mask);

  XFreeModifiermap (modmap);
}

/* Original code from gdk_x11_keymap_get_entries_for_keyval() in
 * gdkkeys-x11.c */
static int
get_keycodes_for_keysym (MetaDisplay  *display,
                         int           keysym,
                         int         **keycodes)
{
  GArray *retval;
  int n_keycodes;
  int keycode;

  retval = g_array_new (FALSE, FALSE, sizeof (int));

  /* Special-case: Fake mutter keysym */
  if (keysym == META_KEY_ABOVE_TAB)
    {
      keycode = KEY_GRAVE + 8;
      g_array_append_val (retval, keycode);
      goto out;
    }

  keycode = display->min_keycode;
  while (keycode <= display->max_keycode)
    {
      const KeySym *syms = display->keymap + (keycode - display->min_keycode) * display->keysyms_per_keycode;
      int i = 0;

      while (i < display->keysyms_per_keycode)
        {
          if (syms[i] == (unsigned int)keysym)
            g_array_append_val (retval, keycode);

          ++i;
        }

      ++keycode;
    }

 out:
  n_keycodes = retval->len;
  *keycodes = (int*) g_array_free (retval, n_keycodes == 0 ? TRUE : FALSE);
  return n_keycodes;
}

static guint
get_first_keycode_for_keysym (MetaDisplay *display,
                              guint        keysym)
{
  int *keycodes;
  int n_keycodes;
  int keycode;

  n_keycodes = get_keycodes_for_keysym (display, keysym, &keycodes);

  if (n_keycodes > 0)
    keycode = keycodes[0];
  else
    keycode = 0;

  g_free (keycodes);
  return keycode;
}

static void
reload_iso_next_group_combos (MetaDisplay *display)
{
  const char *iso_next_group_option;
  MetaKeyCombo *combos;
  int *keycodes;
  int n_keycodes;
  int n_combos;
  int i;

  g_clear_pointer (&display->iso_next_group_combos, g_free);
  display->n_iso_next_group_combos = 0;

  iso_next_group_option = meta_prefs_get_iso_next_group_option ();
  if (iso_next_group_option == NULL)
    return;

  n_keycodes = get_keycodes_for_keysym (display, XKB_KEY_ISO_Next_Group, &keycodes);

  if (g_str_equal (iso_next_group_option, "toggle") ||
      g_str_equal (iso_next_group_option, "lalt_toggle") ||
      g_str_equal (iso_next_group_option, "lwin_toggle") ||
      g_str_equal (iso_next_group_option, "rwin_toggle") ||
      g_str_equal (iso_next_group_option, "lshift_toggle") ||
      g_str_equal (iso_next_group_option, "rshift_toggle") ||
      g_str_equal (iso_next_group_option, "lctrl_toggle") ||
      g_str_equal (iso_next_group_option, "rctrl_toggle") ||
      g_str_equal (iso_next_group_option, "sclk_toggle") ||
      g_str_equal (iso_next_group_option, "menu_toggle") ||
      g_str_equal (iso_next_group_option, "caps_toggle"))
    {
      n_combos = n_keycodes;
      combos = g_new (MetaKeyCombo, n_combos);

      for (i = 0; i < n_keycodes; ++i)
        {
          combos[i].keysym = XKB_KEY_ISO_Next_Group;
          combos[i].keycode = keycodes[i];
          combos[i].modifiers = 0;
        }
    }
  else if (g_str_equal (iso_next_group_option, "shift_caps_toggle") ||
           g_str_equal (iso_next_group_option, "shifts_toggle"))
    {
      n_combos = n_keycodes;
      combos = g_new (MetaKeyCombo, n_combos);

      for (i = 0; i < n_keycodes; ++i)
        {
          combos[i].keysym = XKB_KEY_ISO_Next_Group;
          combos[i].keycode = keycodes[i];
          combos[i].modifiers = ShiftMask;
        }
    }
  else if (g_str_equal (iso_next_group_option, "alt_caps_toggle") ||
           g_str_equal (iso_next_group_option, "alt_space_toggle"))
    {
      n_combos = n_keycodes;
      combos = g_new (MetaKeyCombo, n_combos);

      for (i = 0; i < n_keycodes; ++i)
        {
          combos[i].keysym = XKB_KEY_ISO_Next_Group;
          combos[i].keycode = keycodes[i];
          combos[i].modifiers = Mod1Mask;
        }
    }
  else if (g_str_equal (iso_next_group_option, "ctrl_shift_toggle") ||
           g_str_equal (iso_next_group_option, "lctrl_lshift_toggle") ||
           g_str_equal (iso_next_group_option, "rctrl_rshift_toggle"))
    {
      n_combos = n_keycodes * 2;
      combos = g_new (MetaKeyCombo, n_combos);

      for (i = 0; i < n_keycodes; ++i)
        {
          combos[i].keysym = XKB_KEY_ISO_Next_Group;
          combos[i].keycode = keycodes[i];
          combos[i].modifiers = ShiftMask;

          combos[i + n_keycodes].keysym = XKB_KEY_ISO_Next_Group;
          combos[i + n_keycodes].keycode = keycodes[i];
          combos[i + n_keycodes].modifiers = ControlMask;
        }
    }
  else if (g_str_equal (iso_next_group_option, "ctrl_alt_toggle"))
    {
      n_combos = n_keycodes * 2;
      combos = g_new (MetaKeyCombo, n_combos);

      for (i = 0; i < n_keycodes; ++i)
        {
          combos[i].keysym = XKB_KEY_ISO_Next_Group;
          combos[i].keycode = keycodes[i];
          combos[i].modifiers = Mod1Mask;

          combos[i + n_keycodes].keysym = XKB_KEY_ISO_Next_Group;
          combos[i + n_keycodes].keycode = keycodes[i];
          combos[i + n_keycodes].modifiers = ControlMask;
        }
    }
  else if (g_str_equal (iso_next_group_option, "alt_shift_toggle") ||
           g_str_equal (iso_next_group_option, "lalt_lshift_toggle"))
    {
      n_combos = n_keycodes * 2;
      combos = g_new (MetaKeyCombo, n_combos);

      for (i = 0; i < n_keycodes; ++i)
        {
          combos[i].keysym = XKB_KEY_ISO_Next_Group;
          combos[i].keycode = keycodes[i];
          combos[i].modifiers = Mod1Mask;

          combos[i + n_keycodes].keysym = XKB_KEY_ISO_Next_Group;
          combos[i + n_keycodes].keycode = keycodes[i];
          combos[i + n_keycodes].modifiers = ShiftMask;
        }
    }
  else
    {
      n_combos = 0;
      combos = NULL;
    }

  g_free (keycodes);

  display->n_iso_next_group_combos = n_combos;
  display->iso_next_group_combos = combos;
}

static void
binding_reload_keycode_foreach (gpointer key,
                                gpointer value,
                                gpointer data)
{
  MetaDisplay *display = data;
  MetaKeyBinding *binding = value;

  if (binding->keysym)
    binding->keycode = get_first_keycode_for_keysym (display, binding->keysym);
}

static void
binding_reload_keycode_foreach (gpointer key,
                                gpointer value,
                                gpointer data)
{
  MetaDisplay *display = data;
  MetaKeyBinding *binding = value;

  if (binding->keysym)
    binding->keycode = keysym_to_keycode (display, binding->keysym);
}

static void
reload_keycodes (MetaDisplay *display)
{
  meta_topic (META_DEBUG_KEYBINDINGS,
              "Reloading keycodes for binding tables\n");

  if (display->overlay_key_combo.keysym != 0)
    {
      display->overlay_key_combo.keycode =
        get_first_keycode_for_keysym (display, display->overlay_key_combo.keysym);
    }
  else
    {
      display->overlay_key_combo.keycode = 0;
    }

  reload_iso_next_group_combos (display);

  g_hash_table_foreach (display->key_bindings, binding_reload_keycode_foreach, display);
}

static void
binding_reload_modifiers_foreach (gpointer key,
                                  gpointer value,
                                  gpointer data)
{
  MetaDisplay *display = data;
  MetaKeyBinding *binding = value;

  meta_display_devirtualize_modifiers (display,
                                       binding->modifiers,
                                       &binding->mask);
  meta_topic (META_DEBUG_KEYBINDINGS,
              " Devirtualized mods 0x%x -> 0x%x (%s)\n",
              binding->modifiers,
              binding->mask,
              binding->name);
}

static void
reload_modifiers (MetaDisplay *display)
{
  meta_topic (META_DEBUG_KEYBINDINGS,
              "Reloading keycodes for binding tables\n");

  g_hash_table_foreach (display->key_bindings, binding_reload_modifiers_foreach, display);
}

static void
index_binding (MetaDisplay    *display,
               MetaKeyBinding *binding)
{
  guint32 index_key;

  index_key = key_binding_key (binding->keycode, binding->mask);
  g_hash_table_replace (display->key_bindings_index,
                        GINT_TO_POINTER (index_key), binding);
}

static void
binding_index_foreach (gpointer key,
                       gpointer value,
                       gpointer data)
{
  MetaDisplay *display = data;
  MetaKeyBinding *binding = value;

  index_binding (display, binding);
}

static void
rebuild_binding_index (MetaDisplay *display)
{
  g_hash_table_remove_all (display->key_bindings_index);
  g_hash_table_foreach (display->key_bindings, binding_index_foreach, display);
}

static void
rebuild_binding_table (MetaDisplay     *display,
                       GList           *prefs,
                       GList           *grabs)
{
  MetaKeyBinding *b;
  GList *p, *g;

  g_hash_table_remove_all (display->key_bindings);

  p = prefs;
  while (p)
    {
      MetaKeyPref *pref = (MetaKeyPref*)p->data;
      GSList *tmp = pref->combos;

      while (tmp)
        {
          MetaKeyCombo *combo = tmp->data;

          if (combo && (combo->keysym != None || combo->keycode != 0))
            {
              MetaKeyHandler *handler = HANDLER (pref->name);

              b = g_malloc0 (sizeof (MetaKeyBinding));

              b->name = pref->name;
              b->handler = handler;
              b->flags = handler->flags;
              b->keysym = combo->keysym;
              b->keycode = combo->keycode;
              b->modifiers = combo->modifiers;
              b->mask = 0;

              g_hash_table_add (display->key_bindings, b);

              if (pref->add_shift &&
                  (combo->modifiers & META_VIRTUAL_SHIFT_MASK) == 0)
                {
                  meta_topic (META_DEBUG_KEYBINDINGS,
                              "Binding %s also needs Shift grabbed\n",
                              pref->name);

                  b = g_malloc0 (sizeof (MetaKeyBinding));

                  b->name = pref->name;
                  b->handler = handler;
                  b->flags = handler->flags;
                  b->keysym = combo->keysym;
                  b->keycode = combo->keycode;
                  b->modifiers = combo->modifiers | META_VIRTUAL_SHIFT_MASK;
                  b->mask = 0;

                  g_hash_table_add (display->key_bindings, b);
                }
            }

          tmp = tmp->next;
        }

      p = p->next;
    }

  g = grabs;
  while (g)
    {
      MetaKeyGrab *grab = (MetaKeyGrab*)g->data;
      if (grab->combo && (grab->combo->keysym != None || grab->combo->keycode != 0))
        {
          MetaKeyHandler *handler = HANDLER ("external-grab");

          b = g_malloc0 (sizeof (MetaKeyBinding));

          b->name = grab->name;
          b->handler = handler;
          b->flags = handler->flags;
          b->keysym = grab->combo->keysym;
          b->keycode = grab->combo->keycode;
          b->modifiers = grab->combo->modifiers;
          b->mask = 0;

          g_hash_table_add (display->key_bindings, b);
        }

      g = g->next;
    }

  meta_topic (META_DEBUG_KEYBINDINGS,
              " %d bindings in table\n",
              g_hash_table_size (display->key_bindings));
}

static void
rebuild_key_binding_table (MetaDisplay *display)
{
  GList *prefs, *grabs;

  meta_topic (META_DEBUG_KEYBINDINGS,
              "Rebuilding key binding table from preferences\n");

  prefs = meta_prefs_get_keybindings ();
  grabs = g_hash_table_get_values (external_grabs);
  rebuild_binding_table (display, prefs, grabs);
  g_list_free (prefs);
  g_list_free (grabs);
}

static void
rebuild_special_bindings (MetaDisplay *display)
{
  MetaKeyCombo combo;

  meta_prefs_get_overlay_binding (&combo);
  display->overlay_key_combo = combo;
}

static void
ungrab_key_bindings (MetaDisplay *display)
{
  GSList *tmp;
  GSList *windows;

  meta_error_trap_push (display); /* for efficiency push outer trap */

  meta_screen_ungrab_keys (display->screen);

  windows = meta_display_list_windows (display, META_LIST_DEFAULT);
  tmp = windows;
  while (tmp != NULL)
    {
      MetaWindow *w = tmp->data;

      meta_window_ungrab_keys (w);

      tmp = tmp->next;
    }
  meta_error_trap_pop (display);

  g_slist_free (windows);
}

static void
grab_key_bindings (MetaDisplay *display)
{
  GSList *tmp;
  GSList *windows;

  meta_error_trap_push (display); /* for efficiency push outer trap */

  meta_screen_grab_keys (display->screen);

  windows = meta_display_list_windows (display, META_LIST_DEFAULT);
  tmp = windows;
  while (tmp != NULL)
    {
      MetaWindow *w = tmp->data;

      meta_window_grab_keys (w);

      tmp = tmp->next;
    }
  meta_error_trap_pop (display);

  g_slist_free (windows);
}

static MetaKeyBinding *
display_get_keybinding (MetaDisplay  *display,
                        guint32       keycode,
                        guint32       mask)
{
  guint32 key;

  mask = mask & 0xff & ~display->ignored_modifier_mask;
  key = key_binding_key (keycode, mask);

  return g_hash_table_lookup (display->key_bindings_index, GINT_TO_POINTER (key));
}

static guint
next_dynamic_keybinding_action (void)
{
  static guint num_dynamic_bindings = 0;
  return META_KEYBINDING_ACTION_LAST + (++num_dynamic_bindings);
}

static gboolean
add_keybinding_internal (MetaDisplay          *display,
                         const char           *name,
                         GSettings            *settings,
                         MetaKeyBindingFlags   flags,
                         MetaKeyBindingAction  action,
                         MetaKeyHandlerFunc    func,
                         int                   data,
                         gpointer              user_data,
                         GDestroyNotify        free_data)
{
  MetaKeyHandler *handler;

  if (!meta_prefs_add_keybinding (name, settings, action, flags))
    return FALSE;

  handler = g_new0 (MetaKeyHandler, 1);
  handler->name = g_strdup (name);
  handler->func = func;
  handler->default_func = func;
  handler->data = data;
  handler->flags = flags;
  handler->user_data = user_data;
  handler->user_data_free_func = free_data;

  g_hash_table_insert (key_handlers, g_strdup (name), handler);

  return TRUE;
}

static gboolean
add_builtin_keybinding (MetaDisplay          *display,
                        const char           *name,
                        GSettings            *settings,
                        MetaKeyBindingFlags   flags,
                        MetaKeyBindingAction  action,
                        MetaKeyHandlerFunc    handler,
                        int                   handler_arg)
{
  return add_keybinding_internal (display, name, settings,
                                  flags | META_KEY_BINDING_BUILTIN,
                                  action, handler, handler_arg, NULL, NULL);
}

/**
 * meta_display_add_keybinding:
 * @display: a #MetaDisplay
 * @name: the binding's name
 * @settings: the #GSettings object where @name is stored
 * @flags: flags to specify binding details
 * @handler: function to run when the keybinding is invoked
 * @user_data: the data to pass to @handler
 * @free_data: function to free @user_data
 *
 * Add a keybinding at runtime. The key @name in @schema needs to be of
 * type %G_VARIANT_TYPE_STRING_ARRAY, with each string describing a
 * keybinding in the form of "&lt;Control&gt;a" or "&lt;Shift&gt;&lt;Alt&gt;F1". The parser
 * is fairly liberal and allows lower or upper case, and also abbreviations
 * such as "&lt;Ctl&gt;" and "&lt;Ctrl&gt;". If the key is set to the empty list or a
 * list with a single element of either "" or "disabled", the keybinding is
 * disabled.
 * If %META_KEY_BINDING_REVERSES is specified in @flags, the binding
 * may be reversed by holding down the "shift" key; therefore, "&lt;Shift&gt;"
 * cannot be one of the keys used. @handler is expected to check for the
 * "shift" modifier in this case and reverse its action.
 *
 * Use meta_display_remove_keybinding() to remove the binding.
 *
 * Returns: the corresponding keybinding action if the keybinding was
 *          added successfully, otherwise %META_KEYBINDING_ACTION_NONE
 */
guint
meta_display_add_keybinding (MetaDisplay         *display,
                             const char          *name,
                             GSettings           *settings,
                             MetaKeyBindingFlags  flags,
                             MetaKeyHandlerFunc   handler,
                             gpointer             user_data,
                             GDestroyNotify       free_data)
{
  guint new_action = next_dynamic_keybinding_action ();

  if (!add_keybinding_internal (display, name, settings, flags, new_action,
                                handler, 0, user_data, free_data))
    return META_KEYBINDING_ACTION_NONE;

  return new_action;
}

/**
 * meta_display_remove_keybinding:
 * @display: the #MetaDisplay
 * @name: name of the keybinding to remove
 *
 * Remove keybinding @name; the function will fail if @name is not a known
 * keybinding or has not been added with meta_display_add_keybinding().
 *
 * Returns: %TRUE if the binding has been removed sucessfully,
 *          otherwise %FALSE
 */
gboolean
meta_display_remove_keybinding (MetaDisplay *display,
                                const char  *name)
{
  if (!meta_prefs_remove_keybinding (name))
    return FALSE;

  g_hash_table_remove (key_handlers, name);

  return TRUE;
}

/**
 * meta_display_get_keybinding_action:
 * @display: A #MetaDisplay
 * @keycode: Raw keycode
 * @mask: Event mask
 *
 * Get the keybinding action bound to @keycode. Builtin keybindings
 * have a fixed associated #MetaKeyBindingAction, for bindings added
 * dynamically the function will return the keybinding action
 * meta_display_add_keybinding() returns on registration.
 *
 * Returns: The action that should be taken for the given key, or
 * %META_KEYBINDING_ACTION_NONE.
 */
guint
meta_display_get_keybinding_action (MetaDisplay  *display,
                                    unsigned int  keycode,
                                    unsigned long mask)
{
  MetaKeyBinding *binding;

  /* This is much more vague than the MetaDisplay::overlay-key signal,
   * which is only emitted if the overlay-key is the only key pressed;
   * as this method is primarily intended for plugins to allow processing
   * of mutter keybindings while holding a grab, the overlay-key-only-pressed
   * tracking is left to the plugin here.
   */
  if (keycode == (unsigned int)display->overlay_key_combo.keycode)
    return META_KEYBINDING_ACTION_OVERLAY_KEY;

  binding = display_get_keybinding (display, keycode, mask);

  if (binding)
    {
      MetaKeyGrab *grab = g_hash_table_lookup (external_grabs, binding->name);
      if (grab)
        return grab->action;
      else
        return (guint) meta_prefs_get_keybinding_action (binding->name);
    }
  else
    {
      return META_KEYBINDING_ACTION_NONE;
    }
}

void
meta_display_process_mapping_event (MetaDisplay *display,
                                    XEvent      *event)
{
  gboolean keymap_changed = FALSE;
  gboolean modmap_changed = FALSE;

#ifdef HAVE_XKB
  if (event->type == display->xkb_base_event_type)
    {
      meta_topic (META_DEBUG_KEYBINDINGS,
                  "XKB mapping changed, will redo keybindings\n");

      keymap_changed = TRUE;
      modmap_changed = TRUE;
    }
  else
#endif
  if (event->xmapping.request == MappingModifier)
    {
      meta_topic (META_DEBUG_KEYBINDINGS,
                  "Received MappingModifier event, will reload modmap and redo keybindings\n");

      modmap_changed = TRUE;
    }
  else if (event->xmapping.request == MappingKeyboard)
    {
      meta_topic (META_DEBUG_KEYBINDINGS,
                  "Received MappingKeyboard event, will reload keycodes and redo keybindings\n");

      keymap_changed = TRUE;
    }

  /* Now to do the work itself */

  if (keymap_changed || modmap_changed)
    {
      ungrab_key_bindings (display);

      if (keymap_changed)
        reload_keymap (display);

      /* Deciphering the modmap depends on the loaded keysyms to find out
       * what modifiers is Super and so forth, so we need to reload it
       * even when only the keymap changes */
      reload_modmap (display);

      if (keymap_changed)
        reload_keycodes (display);

      reload_modifiers (display);

      rebuild_binding_index (display);

      grab_key_bindings (display);
    }
}

static void
bindings_changed_callback (MetaPreference pref,
                           void          *data)
{
  MetaDisplay *display;

  display = data;

  switch (pref)
    {
    case META_PREF_KEYBINDINGS:
      ungrab_key_bindings (display);
      rebuild_key_binding_table (display);
      rebuild_special_bindings (display);
      reload_keycodes (display);
      reload_modifiers (display);
      rebuild_binding_index (display);
      grab_key_bindings (display);
      break;
    default:
      break;
    }
}


void
meta_display_shutdown_keys (MetaDisplay *display)
{
  /* Note that display->xdisplay is invalid in this function */

  meta_prefs_remove_listener (bindings_changed_callback, display);

  if (display->keymap)
    meta_XFree (display->keymap);

<<<<<<< HEAD
  if (display->modmap)
    XFreeModifiermap (display->modmap);

  g_hash_table_destroy (display->key_bindings_index);
  g_hash_table_destroy (display->key_bindings);
}

static const char*
keysym_name (int keysym)
{
  const char *name;

  name = XKeysymToString (keysym);
  if (name == NULL)
    name = "(unknown)";

  return name;
=======
  g_hash_table_destroy (display->key_bindings_index);
  g_hash_table_destroy (display->key_bindings);
>>>>>>> 954677dc
}

/* Grab/ungrab, ignoring all annoying modifiers like NumLock etc. */
static void
meta_change_keygrab (MetaDisplay *display,
                     Window       xwindow,
                     gboolean     grab,
                     int          keysym,
                     unsigned int keycode,
                     int          modmask)
{
  unsigned int ignored_mask;

  unsigned char mask_bits[XIMaskLen (XI_LASTEVENT)] = { 0 };
  XIEventMask mask = { XIAllMasterDevices, sizeof (mask_bits), mask_bits };

  XISetMask (mask.mask, XI_KeyPress);
  XISetMask (mask.mask, XI_KeyRelease);

  /* Grab keycode/modmask, together with
   * all combinations of ignored modifiers.
   * X provides no better way to do this.
   */

  meta_topic (META_DEBUG_KEYBINDINGS,
              "%s keybinding %s keycode %d mask 0x%x on 0x%lx\n",
              grab ? "Grabbing" : "Ungrabbing",
              keysym_name (keysym), keycode,
              modmask, xwindow);

  /* efficiency, avoid so many XSync() */
  meta_error_trap_push (display);

  ignored_mask = 0;
  while (ignored_mask <= display->ignored_modifier_mask)
    {
      XIGrabModifiers mods;

      if (ignored_mask & ~(display->ignored_modifier_mask))
        {
          /* Not a combination of ignored modifiers
           * (it contains some non-ignored modifiers)
           */
          ++ignored_mask;
          continue;
        }

      mods = (XIGrabModifiers) { modmask | ignored_mask, 0 };

      if (meta_is_debugging ())
        meta_error_trap_push (display);
      if (grab)
        XIGrabKeycode (display->xdisplay,
                       META_VIRTUAL_CORE_KEYBOARD_ID,
                       keycode, xwindow,
                       XIGrabModeSync, XIGrabModeAsync,
                       False, &mask, 1, &mods);
      else
        XIUngrabKeycode (display->xdisplay,
                         META_VIRTUAL_CORE_KEYBOARD_ID,
                         keycode, xwindow, 1, &mods);

      if (meta_is_debugging ())
        {
          int result;

          result = meta_error_trap_pop_with_return (display);

          if (grab && result != Success)
            {
              if (result == BadAccess)
                meta_warning ("Some other program is already using the key %s with modifiers %x as a binding\n", keysym_name (keysym), modmask | ignored_mask);
              else
                meta_topic (META_DEBUG_KEYBINDINGS,
                            "Failed to grab key %s with modifiers %x\n",
                            keysym_name (keysym), modmask | ignored_mask);
            }
        }

      ++ignored_mask;
    }

  meta_error_trap_pop (display);
}

typedef struct
{
  MetaDisplay *display;
  Window xwindow;
  gboolean binding_per_window;
  gboolean grab;
} ChangeKeygrabData;

static void
change_keygrab_foreach (gpointer key,
                        gpointer value,
                        gpointer user_data)
{
  ChangeKeygrabData *data = user_data;
  MetaKeyBinding *binding = value;

  if (!!data->binding_per_window ==
      !!(binding->flags & META_KEY_BINDING_PER_WINDOW) &&
      binding->keycode != 0)
    {
      meta_change_keygrab (data->display, data->xwindow, data->grab,
                           binding->keysym,
                           binding->keycode,
                           binding->mask);
    }
}

static void
change_binding_keygrabs (MetaDisplay    *display,
                         Window          xwindow,
                         gboolean        binding_per_window,
                         gboolean        grab)
{
  ChangeKeygrabData data;

  data.display = display;
  data.xwindow = xwindow;
  data.binding_per_window = binding_per_window;
  data.grab = grab;

  meta_error_trap_push (display);
  g_hash_table_foreach (display->key_bindings, change_keygrab_foreach, &data);
  meta_error_trap_pop (display);
}

static void
meta_screen_change_keygrabs (MetaScreen *screen,
                             gboolean    grab)
{
  MetaDisplay *display = screen->display;

  if (display->overlay_key_combo.keycode != 0)
    meta_change_keygrab (display, screen->xroot, grab,
                         display->overlay_key_combo.keysym,
                         display->overlay_key_combo.keycode,
                         display->overlay_key_combo.modifiers);

  if (display->iso_next_group_combos)
    {
      int i = 0;
      while (i < display->n_iso_next_group_combos)
        {
          if (display->iso_next_group_combos[i].keycode != 0)
            {
              meta_change_keygrab (display, screen->xroot, grab,
                                   display->iso_next_group_combos[i].keysym,
                                   display->iso_next_group_combos[i].keycode,
                                   display->iso_next_group_combos[i].modifiers);
            }
          ++i;
        }
    }

  change_binding_keygrabs (screen->display, screen->xroot, FALSE, grab);
}

void
meta_screen_grab_keys (MetaScreen *screen)
{
  if (screen->all_keys_grabbed)
    return;

  if (screen->keys_grabbed)
    return;

  meta_screen_change_keygrabs (screen, TRUE);

  screen->keys_grabbed = TRUE;
}

void
meta_screen_ungrab_keys (MetaScreen  *screen)
{
  if (!screen->keys_grabbed)
    return;

  meta_screen_change_keygrabs (screen, FALSE);

  screen->keys_grabbed = FALSE;
}

static void
meta_window_change_keygrabs (MetaWindow *window,
                             Window      xwindow,
                             gboolean    grab)
{
  change_binding_keygrabs (window->display, xwindow, TRUE, grab);
}

void
meta_window_grab_keys (MetaWindow  *window)
{
  if (window->all_keys_grabbed)
    return;

  if (window->type == META_WINDOW_DOCK
      || window->override_redirect)
    {
      if (window->keys_grabbed)
        meta_window_change_keygrabs (window, window->xwindow, FALSE);
      window->keys_grabbed = FALSE;
      return;
    }

  if (window->keys_grabbed)
    {
      if (window->frame && !window->grab_on_frame)
        meta_window_change_keygrabs (window, window->xwindow, FALSE);
      else if (window->frame == NULL &&
               window->grab_on_frame)
        ; /* continue to regrab on client window */
      else
        return; /* already all good */
    }

  meta_window_change_keygrabs (window,
                               meta_window_get_toplevel_xwindow (window),
                               TRUE);

  window->keys_grabbed = TRUE;
  window->grab_on_frame = window->frame != NULL;
}

void
meta_window_ungrab_keys (MetaWindow  *window)
{
  if (window->keys_grabbed)
    {
      if (window->grab_on_frame &&
          window->frame != NULL)
        meta_window_change_keygrabs (window, window->frame->xwindow, FALSE);
      else if (!window->grab_on_frame)
        meta_window_change_keygrabs (window, window->xwindow, FALSE);

      window->keys_grabbed = FALSE;
    }
}

static void
handle_external_grab (MetaDisplay     *display,
                      MetaScreen      *screen,
                      MetaWindow      *window,
                      ClutterKeyEvent *event,
                      MetaKeyBinding  *binding,
                      gpointer         user_data)
{
  guint action = meta_display_get_keybinding_action (display,
                                                     binding->keycode,
                                                     binding->mask);
  meta_display_accelerator_activate (display, action, event);
}


guint
meta_display_grab_accelerator (MetaDisplay *display,
                               const char  *accelerator)
{
  MetaKeyBinding *binding;
  MetaKeyGrab *grab;
  guint keysym = 0;
  guint keycode = 0;
  guint mask = 0;
  MetaVirtualModifier modifiers = 0;
<<<<<<< HEAD
  GSList *l;
=======
>>>>>>> 954677dc

  if (!meta_parse_accelerator (accelerator, &keysym, &keycode, &modifiers))
    {
      meta_topic (META_DEBUG_KEYBINDINGS,
                  "Failed to parse accelerator\n");
      meta_warning ("\"%s\" is not a valid accelerator\n", accelerator);

      return META_KEYBINDING_ACTION_NONE;
    }

  meta_display_devirtualize_modifiers (display, modifiers, &mask);
  keycode = get_first_keycode_for_keysym (display, keysym);

  if (keycode == 0)
    return META_KEYBINDING_ACTION_NONE;

  if (display_get_keybinding (display, keycode, mask))
    return META_KEYBINDING_ACTION_NONE;

  meta_change_keygrab (display, display->screen->xroot, TRUE, keysym, keycode, mask);

  grab = g_new0 (MetaKeyGrab, 1);
  grab->action = next_dynamic_keybinding_action ();
  grab->name = meta_external_binding_name_for_action (grab->action);
  grab->combo = g_malloc0 (sizeof (MetaKeyCombo));
  grab->combo->keysym = keysym;
  grab->combo->keycode = keycode;
  grab->combo->modifiers = modifiers;

  g_hash_table_insert (external_grabs, grab->name, grab);

  binding = g_malloc0 (sizeof (MetaKeyBinding));
  binding->name = grab->name;
  binding->handler = HANDLER ("external-grab");
  binding->keysym = grab->combo->keysym;
  binding->keycode = grab->combo->keycode;
  binding->modifiers = grab->combo->modifiers;
  binding->mask = mask;

  g_hash_table_add (display->key_bindings, binding);
  index_binding (display, binding);

  return grab->action;
}

gboolean
meta_display_ungrab_accelerator (MetaDisplay *display,
                                 guint        action)
{
  MetaKeyBinding *binding;
  MetaKeyGrab *grab;
  char *key;
  guint mask = 0;
  guint keycode = 0;

  g_return_val_if_fail (action != META_KEYBINDING_ACTION_NONE, FALSE);

  key = meta_external_binding_name_for_action (action);
  grab = g_hash_table_lookup (external_grabs, key);
  if (!grab)
    return FALSE;

  meta_display_devirtualize_modifiers (display, grab->combo->modifiers, &mask);
<<<<<<< HEAD
  keycode = keysym_to_keycode (display, grab->combo->keysym);
=======
  keycode = get_first_keycode_for_keysym (display, grab->combo->keysym);
>>>>>>> 954677dc

  binding = display_get_keybinding (display, keycode, mask);
  if (binding)
    {
      guint32 index_key;
<<<<<<< HEAD
      GSList *l;

      for (l = display->screens; l; l = l->next)
        {
          MetaScreen *screen = l->data;
          meta_change_keygrab (display, screen->xroot, FALSE,
                               binding->keysym,
                               binding->keycode,
                               binding->mask);
        }
=======

      meta_change_keygrab (display, display->screen->xroot, FALSE,
                           binding->keysym,
                           binding->keycode,
                           binding->mask);
>>>>>>> 954677dc

      index_key = key_binding_key (binding->keycode, binding->mask);
      g_hash_table_remove (display->key_bindings_index, GINT_TO_POINTER (index_key));

      g_hash_table_remove (display->key_bindings, binding);
    }

  g_hash_table_remove (external_grabs, key);
  g_free (key);

  return TRUE;
}

#ifdef WITH_VERBOSE_MODE
static const char*
grab_status_to_string (int status)
{
  switch (status)
    {
    case AlreadyGrabbed:
      return "AlreadyGrabbed";
    case GrabSuccess:
      return "GrabSuccess";
    case GrabNotViewable:
      return "GrabNotViewable";
    case GrabFrozen:
      return "GrabFrozen";
    case GrabInvalidTime:
      return "GrabInvalidTime";
    default:
      return "(unknown)";
    }
}
#endif /* WITH_VERBOSE_MODE */

static gboolean
grab_keyboard (MetaDisplay *display,
               Window       xwindow,
               guint32      timestamp,
               int          grab_mode)
{
  int result;
  int grab_status;

  unsigned char mask_bits[XIMaskLen (XI_LASTEVENT)] = { 0 };
  XIEventMask mask = { XIAllMasterDevices, sizeof (mask_bits), mask_bits };

  XISetMask (mask.mask, XI_KeyPress);
  XISetMask (mask.mask, XI_KeyRelease);

  /* Grab the keyboard, so we get key releases and all key
   * presses
   */
  meta_error_trap_push (display);

  /* Strictly, we only need to set grab_mode on the keyboard device
   * while the pointer should always be XIGrabModeAsync. Unfortunately
   * there is a bug in the X server, only fixed (link below) in 1.15,
   * which swaps these arguments for keyboard devices. As such, we set
   * both the device and the paired device mode which works around
   * that bug and also works on fixed X servers.
   *
   * http://cgit.freedesktop.org/xorg/xserver/commit/?id=9003399708936481083424b4ff8f18a16b88b7b3
   */
  grab_status = XIGrabDevice (display->xdisplay,
                              META_VIRTUAL_CORE_KEYBOARD_ID,
                              xwindow,
                              timestamp,
                              None,
                              grab_mode, grab_mode,
                              False, /* owner_events */
                              &mask);

  if (grab_status != Success)
    {
      meta_error_trap_pop_with_return (display);
      meta_topic (META_DEBUG_KEYBINDINGS,
                  "XIGrabDevice() returned failure status %s time %u\n",
                  grab_status_to_string (grab_status),
                  timestamp);
      return FALSE;
    }
  else
    {
      result = meta_error_trap_pop_with_return (display);
      if (result != Success)
        {
          meta_topic (META_DEBUG_KEYBINDINGS,
                      "XIGrabDevice() resulted in an error\n");
          return FALSE;
        }
    }

  meta_topic (META_DEBUG_KEYBINDINGS, "Grabbed all keys\n");

  return TRUE;
}

static void
ungrab_keyboard (MetaDisplay *display, guint32 timestamp)
{
  meta_error_trap_push (display);

  meta_topic (META_DEBUG_KEYBINDINGS,
              "Ungrabbing keyboard with timestamp %u\n",
              timestamp);
  XIUngrabDevice (display->xdisplay, META_VIRTUAL_CORE_KEYBOARD_ID, timestamp);
  meta_error_trap_pop (display);
}

gboolean
meta_screen_grab_all_keys (MetaScreen *screen, guint32 timestamp)
{
  gboolean retval;

  if (screen->all_keys_grabbed)
    return FALSE;

  if (screen->keys_grabbed)
    meta_screen_ungrab_keys (screen);

  meta_topic (META_DEBUG_KEYBINDINGS,
              "Grabbing all keys on RootWindow\n");
  retval = grab_keyboard (screen->display, screen->xroot, timestamp, XIGrabModeAsync);
  if (retval)
    {
      screen->all_keys_grabbed = TRUE;
      g_object_notify (G_OBJECT (screen), "keyboard-grabbed");
    }
  else
    meta_screen_grab_keys (screen);

  return retval;
}

void
meta_screen_ungrab_all_keys (MetaScreen *screen, guint32 timestamp)
{
  if (screen->all_keys_grabbed)
    {
      ungrab_keyboard (screen->display, timestamp);

      screen->all_keys_grabbed = FALSE;
      screen->keys_grabbed = FALSE;

      /* Re-establish our standard bindings */
      meta_screen_grab_keys (screen);
      g_object_notify (G_OBJECT (screen), "keyboard-grabbed");
    }
}

gboolean
meta_window_grab_all_keys (MetaWindow  *window,
                           guint32      timestamp)
{
  Window grabwindow;
  gboolean retval;

  /* We don't need to grab Wayland clients */
  if (window->client_type == META_WINDOW_CLIENT_TYPE_WAYLAND)
    return TRUE;

  if (window->all_keys_grabbed)
    return FALSE;

  if (window->keys_grabbed)
    meta_window_ungrab_keys (window);

  /* Make sure the window is focused, otherwise the grab
   * won't do a lot of good.
   */
  meta_topic (META_DEBUG_FOCUS,
              "Focusing %s because we're grabbing all its keys\n",
              window->desc);
  meta_window_focus (window, timestamp);

  grabwindow = meta_window_get_toplevel_xwindow (window);

  meta_topic (META_DEBUG_KEYBINDINGS,
              "Grabbing all keys on window %s\n", window->desc);
  retval = grab_keyboard (window->display, grabwindow, timestamp, XIGrabModeAsync);
  if (retval)
    {
      window->keys_grabbed = FALSE;
      window->all_keys_grabbed = TRUE;
      window->grab_on_frame = window->frame != NULL;
    }

  return retval;
}

void
meta_window_ungrab_all_keys (MetaWindow *window, guint32 timestamp)
{
  if (window->all_keys_grabbed)
    {
      ungrab_keyboard (window->display, timestamp);

      window->grab_on_frame = FALSE;
      window->all_keys_grabbed = FALSE;
      window->keys_grabbed = FALSE;

      /* Re-establish our standard bindings */
      meta_window_grab_keys (window);
    }
}

void
meta_display_freeze_keyboard (MetaDisplay *display, Window window, guint32 timestamp)
{
  grab_keyboard (display, window, timestamp, XIGrabModeSync);
}

void
meta_display_ungrab_keyboard (MetaDisplay *display, guint32 timestamp)
{
  ungrab_keyboard (display, timestamp);
}

void
meta_display_unfreeze_keyboard (MetaDisplay *display, guint32 timestamp)
{
  meta_error_trap_push (display);
  XIAllowEvents (display->xdisplay, META_VIRTUAL_CORE_KEYBOARD_ID,
                 XIAsyncDevice, timestamp);
  /* We shouldn't need to unfreeze the pointer device here, however we
   * have to, due to the workaround we do in grab_keyboard().
   */
  XIAllowEvents (display->xdisplay, META_VIRTUAL_CORE_POINTER_ID,
                 XIAsyncDevice, timestamp);
  meta_error_trap_pop (display);
}

static gboolean
<<<<<<< HEAD
is_modifier (MetaDisplay *display,
             unsigned int keycode)
{
  int i;
  int map_size;
  gboolean retval = FALSE;

  g_assert (display->modmap);

  map_size = 8 * display->modmap->max_keypermod;
  i = 0;
  while (i < map_size)
    {
      if (keycode == display->modmap->modifiermap[i])
        {
          retval = TRUE;
          break;
        }
      ++i;
    }

  return retval;
=======
is_modifier (xkb_keysym_t keysym)
{
  switch (keysym)
    {
    case XKB_KEY_Shift_L:
    case XKB_KEY_Shift_R:
    case XKB_KEY_Control_L:
    case XKB_KEY_Control_R:
    case XKB_KEY_Caps_Lock:
    case XKB_KEY_Shift_Lock:
    case XKB_KEY_Meta_L:
    case XKB_KEY_Meta_R:
    case XKB_KEY_Alt_L:
    case XKB_KEY_Alt_R:
    case XKB_KEY_Super_L:
    case XKB_KEY_Super_R:
    case XKB_KEY_Hyper_L:
    case XKB_KEY_Hyper_R:
      return TRUE;
    default:
      return FALSE;
    }
>>>>>>> 954677dc
}

static void
invoke_handler (MetaDisplay     *display,
                MetaScreen      *screen,
                MetaKeyHandler  *handler,
                MetaWindow      *window,
                ClutterKeyEvent *event,
                MetaKeyBinding  *binding)
{
  if (handler->func)
    (* handler->func) (display, screen,
                       handler->flags & META_KEY_BINDING_PER_WINDOW ?
                       window : NULL,
                       event,
                       binding,
                       handler->user_data);
  else
    (* handler->default_func) (display, screen,
                               handler->flags & META_KEY_BINDING_PER_WINDOW ?
                               window: NULL,
                               event,
                               binding,
                               NULL);
}

static gboolean
process_event (MetaDisplay          *display,
               MetaScreen           *screen,
               MetaWindow           *window,
<<<<<<< HEAD
               XIDeviceEvent        *event,
               gboolean              on_window)
=======
               ClutterKeyEvent      *event)
>>>>>>> 954677dc
{
  MetaKeyBinding *binding;

  /* we used to have release-based bindings but no longer. */
  if (event->type == CLUTTER_KEY_RELEASE)
    return FALSE;

  binding = display_get_keybinding (display,
<<<<<<< HEAD
                                    event->detail,
                                    event->mods.effective);
  if (!binding ||
      (!on_window && binding->flags & META_KEY_BINDING_PER_WINDOW) ||
      meta_compositor_filter_keybinding (display->compositor, screen, binding))
    goto not_found;

  /*
   * window must be non-NULL for on_window to be true,
   * and so also window must be non-NULL if we get here and
   * this is a META_KEY_BINDING_PER_WINDOW binding.
   */

  meta_topic (META_DEBUG_KEYBINDINGS,
              "Binding keycode 0x%x mask 0x%x matches event 0x%x state 0x%x\n",
              binding->keycode, binding->mask,
              event->detail, event->mods.effective);

  if (binding->handler == NULL)
    meta_bug ("Binding %s has no handler\n", binding->name);
  else
    meta_topic (META_DEBUG_KEYBINDINGS,
                "Running handler for %s\n",
                binding->name);

  /* Global keybindings count as a let-the-terminal-lose-focus
   * due to new window mapping until the user starts
   * interacting with the terminal again.
   */
  display->allow_terminal_deactivation = TRUE;

  invoke_handler (display, screen, binding->handler, window, event, binding);

=======
                                    event->hardware_keycode,
                                    event->modifier_state);
  if (!binding ||
      (!window && binding->flags & META_KEY_BINDING_PER_WINDOW))
    goto not_found;

  /* If the compositor filtered out the keybindings, that
   * means they don't want the binding to trigger, so we do
   * the same thing as if the binding didn't exist. */
  if (meta_compositor_filter_keybinding (display->compositor, binding))
    goto not_found;

  if (binding->handler == NULL)
    meta_bug ("Binding %s has no handler\n", binding->name);
  else
    meta_topic (META_DEBUG_KEYBINDINGS,
                "Running handler for %s\n",
                binding->name);

  /* Global keybindings count as a let-the-terminal-lose-focus
   * due to new window mapping until the user starts
   * interacting with the terminal again.
   */
  display->allow_terminal_deactivation = TRUE;

  invoke_handler (display, screen, binding->handler, window, event, binding);

>>>>>>> 954677dc
  return TRUE;

 not_found:
  meta_topic (META_DEBUG_KEYBINDINGS,
              "No handler found for this event in this binding table\n");
  return FALSE;
}

static gboolean
process_overlay_key (MetaDisplay *display,
                     MetaScreen *screen,
                     ClutterKeyEvent *event,
                     MetaWindow *window)
{
  if (display->overlay_key_only_pressed)
    {
      if (event->hardware_keycode != (int)display->overlay_key_combo.keycode)
        {
          display->overlay_key_only_pressed = FALSE;

          /* OK, the user hit modifier+key rather than pressing and
           * releasing the ovelay key. We want to handle the key
           * sequence "normally". Unfortunately, using
           * XAllowEvents(..., ReplayKeyboard, ...) doesn't quite
           * work, since global keybindings won't be activated ("this
           * time, however, the function ignores any passive grabs at
           * above (toward the root of) the grab_window of the grab
           * just released.") So, we first explicitly check for one of
           * our global keybindings, and if not found, we then replay
           * the event. Other clients with global grabs will be out of
           * luck.
           */
<<<<<<< HEAD
          if (process_event (display, screen, NULL, event, FALSE))
=======
          if (process_event (display, screen, window, event))
>>>>>>> 954677dc
            {
              /* As normally, after we've handled a global key
               * binding, we unfreeze the keyboard but keep the grab
               * (this is important for something like cycling
               * windows */
              XIAllowEvents (display->xdisplay,
                             clutter_input_device_get_device_id (event->device),
                             XIAsyncDevice, event->time);
            }
          else
            {
              /* Replay the event so it gets delivered to our
               * per-window key bindings or to the application */
              XIAllowEvents (display->xdisplay,
                             clutter_input_device_get_device_id (event->device),
                             XIReplayDevice, event->time);
            }
        }
      else if (event->type == CLUTTER_KEY_RELEASE)
        {
          MetaKeyBinding *binding;

          display->overlay_key_only_pressed = FALSE;

          /* We want to unfreeze events, but keep the grab so that if the user
           * starts typing into the overlay we get all the keys */
          XIAllowEvents (display->xdisplay,
                         clutter_input_device_get_device_id (event->device),
                         XIAsyncDevice, event->time);

          binding = display_get_keybinding (display,
                                            display->overlay_key_combo.keycode,
                                            0);
          if (binding &&
              meta_compositor_filter_keybinding (display->compositor, binding))
            return TRUE;
          meta_display_overlay_key_activate (display);
        }
      else
        {
          /* In some rare race condition, mutter might not receive the Super_L
           * KeyRelease event because:
           * - the compositor might end the modal mode and call XIUngrabDevice
           *   while the key is still down
           * - passive grabs are only activated on KeyPress and not KeyRelease.
           *
           * In this case, display->overlay_key_only_pressed might be wrong.
           * Mutter still ought to acknowledge events, otherwise the X server
           * will not send the next events.
           *
           * https://bugzilla.gnome.org/show_bug.cgi?id=666101
           */
          XIAllowEvents (display->xdisplay,
                         clutter_input_device_get_device_id (event->device),
                         XIAsyncDevice, event->time);
        }

      return TRUE;
    }
  else if (event->type == CLUTTER_KEY_PRESS &&
           event->hardware_keycode == (int)display->overlay_key_combo.keycode)
    {
      display->overlay_key_only_pressed = TRUE;
      /* We keep the keyboard frozen - this allows us to use ReplayKeyboard
       * on the next event if it's not the release of the overlay key */
      XIAllowEvents (display->xdisplay,
                     clutter_input_device_get_device_id (event->device),
                     XISyncDevice, event->time);

      return TRUE;
    }
  else
    return FALSE;
}

static gboolean
process_iso_next_group (MetaDisplay *display,
                        MetaScreen *screen,
                        ClutterKeyEvent *event)
{
  gboolean activate;
  int i;

  if (event->type == CLUTTER_KEY_RELEASE)
    return FALSE;

  activate = FALSE;

  for (i = 0; i < display->n_iso_next_group_combos; ++i)
    {
      if (event->hardware_keycode == display->iso_next_group_combos[i].keycode &&
          event->modifier_state == (unsigned int)display->iso_next_group_combos[i].modifiers)
        {
          /* If the signal handler returns TRUE the keyboard will
             remain frozen. It's the signal handler's responsibility
             to unfreeze it. */
          if (!meta_display_modifiers_accelerator_activate (display))
            XIAllowEvents (display->xdisplay,
                           clutter_input_device_get_device_id (event->device),
                           XIAsyncDevice, event->time);
          activate = TRUE;
          break;
        }
    }

  return activate;
}

/* Handle a key event. May be called recursively: some key events cause
 * grabs to be ended and then need to be processed again in their own
 * right. This cannot cause infinite recursion because we never call
 * ourselves when there wasn't a grab, and we always clear the grab
 * first; the invariant is enforced using an assertion. See #112560.
 *
 * The return value is whether we handled the key event.
 *
 * FIXME: We need to prove there are no race conditions here.
 * FIXME: Does it correctly handle alt-Tab being followed by another
 * grabbing keypress without letting go of alt?
 * FIXME: An iterative solution would probably be simpler to understand
 * (and help us solve the other fixmes).
 */
gboolean
meta_display_process_key_event (MetaDisplay     *display,
                                MetaWindow      *window,
                                ClutterKeyEvent *event)
{
  gboolean keep_grab;
  gboolean all_keys_grabbed;
  gboolean handled;
  MetaScreen *screen;

  /* window may be NULL */

  screen = display->screen;

  all_keys_grabbed = window ? window->all_keys_grabbed : screen->all_keys_grabbed;
  if (!all_keys_grabbed)
    {
      handled = process_overlay_key (display, screen, event, window);
      if (handled)
        return TRUE;

      handled = process_iso_next_group (display, screen, event);
      if (handled)
        return TRUE;
    }

  XIAllowEvents (display->xdisplay,
                 clutter_input_device_get_device_id (event->device),
                 XIAsyncDevice, event->time);

  keep_grab = TRUE;
  if (all_keys_grabbed)
    {
      if (display->grab_op == META_GRAB_OP_NONE)
        return TRUE;
      /* If we get here we have a global grab, because
       * we're in some special keyboard mode such as window move
       * mode.
       */
      if ((window && window == display->grab_window) || !window)
        {
          switch (display->grab_op)
            {
            case META_GRAB_OP_MOVING:
            case META_GRAB_OP_RESIZING_SE:
            case META_GRAB_OP_RESIZING_S:
            case META_GRAB_OP_RESIZING_SW:
            case META_GRAB_OP_RESIZING_N:
            case META_GRAB_OP_RESIZING_NE:
            case META_GRAB_OP_RESIZING_NW:
            case META_GRAB_OP_RESIZING_W:
            case META_GRAB_OP_RESIZING_E:
              meta_topic (META_DEBUG_KEYBINDINGS,
                          "Processing event for mouse-only move/resize\n");
              g_assert (window != NULL);
              keep_grab = process_mouse_move_resize_grab (display, screen, window, event);
              break;

            case META_GRAB_OP_KEYBOARD_MOVING:
              meta_topic (META_DEBUG_KEYBINDINGS,
                          "Processing event for keyboard move\n");
              g_assert (window != NULL);
              keep_grab = process_keyboard_move_grab (display, screen, window, event);
              break;

            case META_GRAB_OP_KEYBOARD_RESIZING_UNKNOWN:
            case META_GRAB_OP_KEYBOARD_RESIZING_S:
            case META_GRAB_OP_KEYBOARD_RESIZING_N:
            case META_GRAB_OP_KEYBOARD_RESIZING_W:
            case META_GRAB_OP_KEYBOARD_RESIZING_E:
            case META_GRAB_OP_KEYBOARD_RESIZING_SE:
            case META_GRAB_OP_KEYBOARD_RESIZING_NE:
            case META_GRAB_OP_KEYBOARD_RESIZING_SW:
            case META_GRAB_OP_KEYBOARD_RESIZING_NW:
              meta_topic (META_DEBUG_KEYBINDINGS,
                          "Processing event for keyboard resize\n");
              g_assert (window != NULL);
<<<<<<< HEAD
              keep_grab = process_keyboard_resize_grab (display, screen,
                                                        window, event, keysym);
=======
              keep_grab = process_keyboard_resize_grab (display, screen, window, event);
>>>>>>> 954677dc
              break;

            default:
              break;
            }
        }
      if (!keep_grab)
        meta_display_end_grab_op (display, event->time);

      return TRUE;
    }

  /* Do the normal keybindings */
<<<<<<< HEAD
  return process_event (display, screen, window, event,
                        !all_keys_grabbed && window);
=======
  return process_event (display, screen, window, event);
>>>>>>> 954677dc
}

static gboolean
process_mouse_move_resize_grab (MetaDisplay     *display,
                                MetaScreen      *screen,
                                MetaWindow      *window,
                                ClutterKeyEvent *event)
{
  /* don't care about releases, but eat them, don't end grab */
  if (event->type == CLUTTER_KEY_RELEASE)
    return TRUE;

  if (event->keyval == CLUTTER_KEY_Escape)
    {
      /* Hide the tiling preview if necessary */
      if (window->tile_mode != META_TILE_NONE)
        meta_screen_hide_tile_preview (screen);

      /* Restore the original tile mode */
      window->tile_mode = display->grab_tile_mode;
      window->tile_monitor_number = display->grab_tile_monitor_number;

      /* End move or resize and restore to original state.  If the
       * window was a maximized window that had been "shaken loose" we
       * need to remaximize it.  In normal cases, we need to do a
       * moveresize now to get the position back to the original.
       */
      if (window->shaken_loose || window->tile_mode == META_TILE_MAXIMIZED)
        meta_window_maximize (window, META_MAXIMIZE_BOTH);
      else if (window->tile_mode != META_TILE_NONE)
        meta_window_tile (window);
      else
        meta_window_move_resize (display->grab_window,
                                 TRUE,
                                 display->grab_initial_window_pos.x,
                                 display->grab_initial_window_pos.y,
                                 display->grab_initial_window_pos.width,
                                 display->grab_initial_window_pos.height);

      /* End grab */
      return FALSE;
    }

  return TRUE;
}

static gboolean
process_keyboard_move_grab (MetaDisplay     *display,
                            MetaScreen      *screen,
                            MetaWindow      *window,
                            ClutterKeyEvent *event)
{
  gboolean handled;
  int x, y;
  int incr;
  gboolean smart_snap;

  handled = FALSE;

  /* don't care about releases, but eat them, don't end grab */
  if (event->type == CLUTTER_KEY_RELEASE)
    return TRUE;

  /* don't end grab on modifier key presses */
  if (is_modifier (event->keyval))
    return TRUE;

  meta_window_get_position (window, &x, &y);

  smart_snap = (event->modifier_state & CLUTTER_SHIFT_MASK) != 0;

#define SMALL_INCREMENT 1
#define NORMAL_INCREMENT 10

  if (smart_snap)
    incr = 1;
  else if (event->modifier_state & CLUTTER_CONTROL_MASK)
    incr = SMALL_INCREMENT;
  else
    incr = NORMAL_INCREMENT;

  if (event->keyval == CLUTTER_KEY_Escape)
    {
      /* End move and restore to original state.  If the window was a
       * maximized window that had been "shaken loose" we need to
       * remaximize it.  In normal cases, we need to do a moveresize
       * now to get the position back to the original.
       */
      if (window->shaken_loose)
        meta_window_maximize (window, META_MAXIMIZE_BOTH);
      else
        meta_window_move_resize (display->grab_window,
                                 TRUE,
                                 display->grab_initial_window_pos.x,
                                 display->grab_initial_window_pos.y,
                                 display->grab_initial_window_pos.width,
                                 display->grab_initial_window_pos.height);
    }

  /* When moving by increments, we still snap to edges if the move
   * to the edge is smaller than the increment. This is because
   * Shift + arrow to snap is sort of a hidden feature. This way
   * people using just arrows shouldn't get too frustrated.
   */
  switch (event->keyval)
    {
    case CLUTTER_KEY_KP_Home:
    case CLUTTER_KEY_KP_Prior:
    case CLUTTER_KEY_Up:
    case CLUTTER_KEY_KP_Up:
      y -= incr;
      handled = TRUE;
      break;
    case CLUTTER_KEY_KP_End:
    case CLUTTER_KEY_KP_Next:
    case CLUTTER_KEY_Down:
    case CLUTTER_KEY_KP_Down:
      y += incr;
      handled = TRUE;
      break;
    }

  switch (event->keyval)
    {
    case CLUTTER_KEY_KP_Home:
    case CLUTTER_KEY_KP_End:
    case CLUTTER_KEY_Left:
    case CLUTTER_KEY_KP_Left:
      x -= incr;
      handled = TRUE;
      break;
    case CLUTTER_KEY_KP_Prior:
    case CLUTTER_KEY_KP_Next:
    case CLUTTER_KEY_Right:
    case CLUTTER_KEY_KP_Right:
      x += incr;
      handled = TRUE;
      break;
    }

  if (handled)
    {
      MetaRectangle old_rect;
      meta_topic (META_DEBUG_KEYBINDINGS,
                  "Computed new window location %d,%d due to keypress\n",
                  x, y);

      meta_window_get_client_root_coords (window, &old_rect);

      meta_window_edge_resistance_for_move (window,
                                            old_rect.x,
                                            old_rect.y,
                                            &x,
                                            &y,
                                            NULL,
                                            smart_snap,
                                            TRUE);

      meta_window_move (window, TRUE, x, y);
      meta_window_update_keyboard_move (window);
    }

  return handled;
}

static gboolean
process_keyboard_resize_grab_op_change (MetaDisplay     *display,
                                        MetaScreen      *screen,
                                        MetaWindow      *window,
                                        ClutterKeyEvent *event)
{
  gboolean handled;

  handled = FALSE;
  switch (display->grab_op)
    {
    case META_GRAB_OP_KEYBOARD_RESIZING_UNKNOWN:
      switch (event->keyval)
        {
        case CLUTTER_KEY_Up:
        case CLUTTER_KEY_KP_Up:
          display->grab_op = META_GRAB_OP_KEYBOARD_RESIZING_N;
          handled = TRUE;
          break;
        case CLUTTER_KEY_Down:
        case CLUTTER_KEY_KP_Down:
          display->grab_op = META_GRAB_OP_KEYBOARD_RESIZING_S;
          handled = TRUE;
          break;
        case CLUTTER_KEY_Left:
        case CLUTTER_KEY_KP_Left:
          display->grab_op = META_GRAB_OP_KEYBOARD_RESIZING_W;
          handled = TRUE;
          break;
        case CLUTTER_KEY_Right:
        case CLUTTER_KEY_KP_Right:
          display->grab_op = META_GRAB_OP_KEYBOARD_RESIZING_E;
          handled = TRUE;
          break;
        }
      break;

    case META_GRAB_OP_KEYBOARD_RESIZING_S:
      switch (event->keyval)
        {
        case CLUTTER_KEY_Left:
        case CLUTTER_KEY_KP_Left:
          display->grab_op = META_GRAB_OP_KEYBOARD_RESIZING_W;
          handled = TRUE;
          break;
        case CLUTTER_KEY_Right:
        case CLUTTER_KEY_KP_Right:
          display->grab_op = META_GRAB_OP_KEYBOARD_RESIZING_E;
          handled = TRUE;
          break;
        }
      break;

    case META_GRAB_OP_KEYBOARD_RESIZING_N:
      switch (event->keyval)
        {
        case CLUTTER_KEY_Left:
        case CLUTTER_KEY_KP_Left:
          display->grab_op = META_GRAB_OP_KEYBOARD_RESIZING_W;
          handled = TRUE;
          break;
        case CLUTTER_KEY_Right:
        case CLUTTER_KEY_KP_Right:
          display->grab_op = META_GRAB_OP_KEYBOARD_RESIZING_E;
          handled = TRUE;
          break;
        }
      break;

    case META_GRAB_OP_KEYBOARD_RESIZING_W:
      switch (event->keyval)
        {
        case CLUTTER_KEY_Up:
        case CLUTTER_KEY_KP_Up:
          display->grab_op = META_GRAB_OP_KEYBOARD_RESIZING_N;
          handled = TRUE;
          break;
        case CLUTTER_KEY_Down:
        case CLUTTER_KEY_KP_Down:
          display->grab_op = META_GRAB_OP_KEYBOARD_RESIZING_S;
          handled = TRUE;
          break;
        }
      break;

    case META_GRAB_OP_KEYBOARD_RESIZING_E:
      switch (event->keyval)
        {
        case CLUTTER_KEY_Up:
        case CLUTTER_KEY_KP_Up:
          display->grab_op = META_GRAB_OP_KEYBOARD_RESIZING_N;
          handled = TRUE;
          break;
        case CLUTTER_KEY_Down:
        case CLUTTER_KEY_KP_Down:
          display->grab_op = META_GRAB_OP_KEYBOARD_RESIZING_S;
          handled = TRUE;
          break;
        }
      break;

    case META_GRAB_OP_KEYBOARD_RESIZING_SE:
    case META_GRAB_OP_KEYBOARD_RESIZING_NE:
    case META_GRAB_OP_KEYBOARD_RESIZING_SW:
    case META_GRAB_OP_KEYBOARD_RESIZING_NW:
      break;

    default:
      g_assert_not_reached ();
      break;
    }

  if (handled)
    {
      meta_window_update_keyboard_resize (window, TRUE);
      return TRUE;
    }

  return FALSE;
}

static gboolean
process_keyboard_resize_grab (MetaDisplay     *display,
                              MetaScreen      *screen,
                              MetaWindow      *window,
                              ClutterKeyEvent *event)
{
  gboolean handled;
  int height_inc;
  int width_inc;
  int width, height;
  gboolean smart_snap;
  int gravity;

  handled = FALSE;

  /* don't care about releases, but eat them, don't end grab */
  if (event->type == CLUTTER_KEY_RELEASE)
    return TRUE;

  /* don't end grab on modifier key presses */
  if (is_modifier (event->keyval))
    return TRUE;

  if (event->keyval == CLUTTER_KEY_Escape)
    {
      /* End resize and restore to original state. */
      meta_window_move_resize (display->grab_window,
                               TRUE,
                               display->grab_initial_window_pos.x,
                               display->grab_initial_window_pos.y,
                               display->grab_initial_window_pos.width,
                               display->grab_initial_window_pos.height);

      return FALSE;
    }

  if (process_keyboard_resize_grab_op_change (display, screen, window, event))
    return TRUE;

  width = window->rect.width;
  height = window->rect.height;

  gravity = meta_resize_gravity_from_grab_op (display->grab_op);

  smart_snap = (event->modifier_state & CLUTTER_SHIFT_MASK) != 0;

#define SMALL_INCREMENT 1
#define NORMAL_INCREMENT 10

  if (smart_snap)
    {
      height_inc = 1;
      width_inc = 1;
    }
  else if (event->modifier_state & CLUTTER_CONTROL_MASK)
    {
      width_inc = SMALL_INCREMENT;
      height_inc = SMALL_INCREMENT;
    }
  else
    {
      width_inc = NORMAL_INCREMENT;
      height_inc = NORMAL_INCREMENT;
    }

  /* If this is a resize increment window, make the amount we resize
   * the window by match that amount (well, unless snap resizing...)
   */
  if (window->size_hints.width_inc > 1)
    width_inc = window->size_hints.width_inc;
  if (window->size_hints.height_inc > 1)
    height_inc = window->size_hints.height_inc;

  switch (event->keyval)
    {
    case CLUTTER_KEY_Up:
    case CLUTTER_KEY_KP_Up:
      switch (gravity)
        {
        case NorthGravity:
        case NorthWestGravity:
        case NorthEastGravity:
          /* Move bottom edge up */
          height -= height_inc;
          break;

        case SouthGravity:
        case SouthWestGravity:
        case SouthEastGravity:
          /* Move top edge up */
          height += height_inc;
          break;

        case EastGravity:
        case WestGravity:
        case CenterGravity:
          g_assert_not_reached ();
          break;
        }

      handled = TRUE;
      break;

    case CLUTTER_KEY_Down:
    case CLUTTER_KEY_KP_Down:
      switch (gravity)
        {
        case NorthGravity:
        case NorthWestGravity:
        case NorthEastGravity:
          /* Move bottom edge down */
          height += height_inc;
          break;

        case SouthGravity:
        case SouthWestGravity:
        case SouthEastGravity:
          /* Move top edge down */
          height -= height_inc;
          break;

        case EastGravity:
        case WestGravity:
        case CenterGravity:
          g_assert_not_reached ();
          break;
        }

      handled = TRUE;
      break;

    case CLUTTER_KEY_Left:
    case CLUTTER_KEY_KP_Left:
      switch (gravity)
        {
        case EastGravity:
        case SouthEastGravity:
        case NorthEastGravity:
          /* Move left edge left */
          width += width_inc;
          break;

        case WestGravity:
        case SouthWestGravity:
        case NorthWestGravity:
          /* Move right edge left */
          width -= width_inc;
          break;

        case NorthGravity:
        case SouthGravity:
        case CenterGravity:
          g_assert_not_reached ();
          break;
        }

      handled = TRUE;
      break;

    case CLUTTER_KEY_Right:
    case CLUTTER_KEY_KP_Right:
      switch (gravity)
        {
        case EastGravity:
        case SouthEastGravity:
        case NorthEastGravity:
          /* Move left edge right */
          width -= width_inc;
          break;

        case WestGravity:
        case SouthWestGravity:
        case NorthWestGravity:
          /* Move right edge right */
          width += width_inc;
          break;

        case NorthGravity:
        case SouthGravity:
        case CenterGravity:
          g_assert_not_reached ();
          break;
        }

      handled = TRUE;
      break;

    default:
      break;
    }

  /* fixup hack (just paranoia, not sure it's required) */
  if (height < 1)
    height = 1;
  if (width < 1)
    width = 1;

  if (handled)
    {
      MetaRectangle old_rect;
      meta_topic (META_DEBUG_KEYBINDINGS,
                  "Computed new window size due to keypress: "
                  "%dx%d, gravity %s\n",
                  width, height, meta_gravity_to_string (gravity));

      old_rect = window->rect;  /* Don't actually care about x,y */

      /* Do any edge resistance/snapping */
      meta_window_edge_resistance_for_resize (window,
                                              old_rect.width,
                                              old_rect.height,
                                              &width,
                                              &height,
                                              gravity,
                                              NULL,
                                              smart_snap,
                                              TRUE);

      /* We don't need to update unless the specified width and height
       * are actually different from what we had before.
       */
      if (window->rect.width != width || window->rect.height != height)
        meta_window_resize_with_gravity (window,
                                         TRUE,
                                         width,
                                         height,
                                         gravity);

      meta_window_update_keyboard_resize (window, FALSE);
    }

  return handled;
}

static void
<<<<<<< HEAD
handle_switch_to_workspace (MetaDisplay    *display,
                            MetaScreen     *screen,
                            MetaWindow     *event_window,
                            XIDeviceEvent  *event,
                            MetaKeyBinding *binding,
                            gpointer        dummy)
=======
handle_switch_to_workspace (MetaDisplay     *display,
                            MetaScreen      *screen,
                            MetaWindow      *event_window,
                            ClutterKeyEvent *event,
                            MetaKeyBinding  *binding,
                            gpointer         dummy)
>>>>>>> 954677dc
{
  gint which = binding->handler->data;
  MetaWorkspace *workspace;

  workspace = meta_screen_get_workspace_by_index (screen, which);

  if (workspace)
    {
      meta_workspace_activate (workspace, event->time);
    }
  else
    {
      /* We could offer to create it I suppose */
    }
}


static void
<<<<<<< HEAD
handle_maximize_vertically (MetaDisplay    *display,
                            MetaScreen     *screen,
                            MetaWindow     *window,
                            XIDeviceEvent  *event,
                            MetaKeyBinding *binding,
                            gpointer        dummy)
=======
handle_maximize_vertically (MetaDisplay     *display,
                            MetaScreen      *screen,
                            MetaWindow      *window,
                            ClutterKeyEvent *event,
                            MetaKeyBinding  *binding,
                            gpointer         dummy)
>>>>>>> 954677dc
{
  if (window->has_resize_func)
    {
      if (window->maximized_vertically)
        meta_window_unmaximize (window, META_MAXIMIZE_VERTICAL);
      else
        meta_window_maximize (window, META_MAXIMIZE_VERTICAL);
    }
}

static void
handle_maximize_horizontally (MetaDisplay     *display,
                              MetaScreen      *screen,
                              MetaWindow      *window,
                              ClutterKeyEvent *event,
                              MetaKeyBinding  *binding,
                              gpointer         dummy)
{
  if (window->has_resize_func)
    {
      if (window->maximized_horizontally)
        meta_window_unmaximize (window, META_MAXIMIZE_HORIZONTAL);
      else
        meta_window_maximize (window, META_MAXIMIZE_HORIZONTAL);
    }
}

static void
<<<<<<< HEAD
handle_always_on_top          (MetaDisplay    *display,
                              MetaScreen     *screen,
                              MetaWindow     *window,
                              XIDeviceEvent  *event,
                              MetaKeyBinding *binding,
                              gpointer        dummy)
=======
handle_always_on_top (MetaDisplay     *display,
                      MetaScreen      *screen,
                      MetaWindow      *window,
                      ClutterKeyEvent *event,
                      MetaKeyBinding  *binding,
                      gpointer         dummy)
>>>>>>> 954677dc
{
  if (window->wm_state_above == FALSE)
    meta_window_make_above (window);
  else
    meta_window_unmake_above (window);
}

/* Move a window to a corner; to_bottom/to_right are FALSE for the
 * top or left edge, or TRUE for the bottom/right edge.  xchange/ychange
 * are FALSE if that dimension is not to be changed, TRUE otherwise.
 * Together they describe which of the four corners, or four sides,
 * is desired.
 */
static void
handle_move_to_corner_backend (MetaDisplay    *display,
                               MetaScreen     *screen,
                               MetaWindow     *window,
                               gboolean        xchange,
                               gboolean        ychange,
                               gboolean        to_right,
                               gboolean        to_bottom,
                               gpointer        dummy)
{
  MetaRectangle work_area;
  MetaRectangle frame_rect;
  int orig_x, orig_y;
  int new_x, new_y;

  meta_window_get_work_area_all_monitors (window, &work_area);
  meta_window_get_frame_rect (window, &frame_rect);
  meta_window_get_position (window, &orig_x, &orig_y);

  if (xchange) {
    new_x = work_area.x + (to_right ?
                           work_area.width - frame_rect.width :
                           0);
  } else {
    new_x = orig_x;
  }

  if (ychange) {
    new_y = work_area.y + (to_bottom ?
                           work_area.height - frame_rect.height :
                           0);
  } else {
    new_y = orig_y;
  }

  meta_window_move_frame (window,
                          TRUE,
                          new_x,
                          new_y);
}

static void
handle_move_to_corner_nw  (MetaDisplay     *display,
                           MetaScreen      *screen,
                           MetaWindow      *window,
                           ClutterKeyEvent *event,
                           MetaKeyBinding  *binding,
                           gpointer         dummy)
{
  handle_move_to_corner_backend (display, screen, window, TRUE, TRUE, FALSE, FALSE, dummy);
}

static void
handle_move_to_corner_ne  (MetaDisplay     *display,
                           MetaScreen      *screen,
                           MetaWindow      *window,
                           ClutterKeyEvent *event,
                           MetaKeyBinding  *binding,
                           gpointer         dummy)
{
  handle_move_to_corner_backend (display, screen, window, TRUE, TRUE, TRUE, FALSE, dummy);
}

static void
handle_move_to_corner_sw  (MetaDisplay     *display,
                           MetaScreen      *screen,
                           MetaWindow      *window,
                           ClutterKeyEvent *event,
                           MetaKeyBinding  *binding,
                           gpointer         dummy)
{
  handle_move_to_corner_backend (display, screen, window, TRUE, TRUE, FALSE, TRUE, dummy);
}

static void
handle_move_to_corner_se  (MetaDisplay     *display,
                           MetaScreen      *screen,
                           MetaWindow      *window,
                           ClutterKeyEvent *event,
                           MetaKeyBinding  *binding,
                           gpointer         dummy)
{
  handle_move_to_corner_backend (display, screen, window, TRUE, TRUE, TRUE, TRUE, dummy);
}

static void
handle_move_to_side_n     (MetaDisplay     *display,
                           MetaScreen      *screen,
                           MetaWindow      *window,
                           ClutterKeyEvent *event,
                           MetaKeyBinding  *binding,
                           gpointer         dummy)
{
  handle_move_to_corner_backend (display, screen, window, FALSE, TRUE, FALSE, FALSE, dummy);
}

static void
handle_move_to_side_s     (MetaDisplay     *display,
                           MetaScreen      *screen,
                           MetaWindow      *window,
                           ClutterKeyEvent *event,
                           MetaKeyBinding  *binding,
                           gpointer         dummy)
{
  handle_move_to_corner_backend (display, screen, window, FALSE, TRUE, FALSE, TRUE, dummy);
}

static void
handle_move_to_side_e     (MetaDisplay     *display,
                           MetaScreen      *screen,
                           MetaWindow      *window,
                           ClutterKeyEvent *event,
                           MetaKeyBinding  *binding,
                           gpointer         dummy)
{
  handle_move_to_corner_backend (display, screen, window, TRUE, FALSE, TRUE, FALSE, dummy);
}

static void
handle_move_to_side_w     (MetaDisplay     *display,
                           MetaScreen      *screen,
                           MetaWindow      *window,
                           ClutterKeyEvent *event,
                           MetaKeyBinding  *binding,
                           gpointer         dummy)
{
  handle_move_to_corner_backend (display, screen, window, TRUE, FALSE, FALSE, FALSE, dummy);
}

static void
handle_move_to_center  (MetaDisplay     *display,
                        MetaScreen      *screen,
                        MetaWindow      *window,
                        ClutterKeyEvent *event,
                        MetaKeyBinding  *binding,
                        gpointer         dummy)
{
  MetaRectangle work_area;
  MetaRectangle frame_rect;
  int orig_x, orig_y;
  int frame_width, frame_height;

  meta_window_get_work_area_all_monitors (window, &work_area);
  meta_window_get_frame_rect (window, &frame_rect);
  meta_window_get_position (window, &orig_x, &orig_y);

  frame_width = (window->frame ? window->frame->child_x : 0);
  frame_height = (window->frame ? window->frame->child_y : 0);

  meta_window_move_resize (window,
                           TRUE,
                           work_area.x + (work_area.width +frame_width -frame_rect.width )/2,
                           work_area.y + (work_area.height+frame_height-frame_rect.height)/2,
                           window->rect.width,
                           window->rect.height);
}

static void
handle_show_desktop (MetaDisplay     *display,
                     MetaScreen      *screen,
                     MetaWindow      *window,
                     ClutterKeyEvent *event,
                     MetaKeyBinding  *binding,
                     gpointer         dummy)
{
  if (screen->active_workspace->showing_desktop)
    {
      meta_screen_unshow_desktop (screen);
      meta_workspace_focus_default_window (screen->active_workspace,
                                           NULL,
                                           event->time);
    }
  else
    meta_screen_show_desktop (screen, event->time);
}

static void
handle_panel (MetaDisplay     *display,
              MetaScreen      *screen,
              MetaWindow      *window,
              ClutterKeyEvent *event,
              MetaKeyBinding  *binding,
              gpointer         dummy)
{
  MetaKeyBindingAction action = binding->handler->data;
  Atom action_atom;
  XClientMessageEvent ev;

  action_atom = None;
  switch (action)
    {
      /* FIXME: The numbers are wrong */
    case META_KEYBINDING_ACTION_PANEL_MAIN_MENU:
      action_atom = display->atom__GNOME_PANEL_ACTION_MAIN_MENU;
      break;
    case META_KEYBINDING_ACTION_PANEL_RUN_DIALOG:
      action_atom = display->atom__GNOME_PANEL_ACTION_RUN_DIALOG;
      break;
    default:
      return;
    }

  ev.type = ClientMessage;
  ev.window = screen->xroot;
  ev.message_type = display->atom__GNOME_PANEL_ACTION;
  ev.format = 32;
  ev.data.l[0] = action_atom;
  ev.data.l[1] = event->time;

  meta_topic (META_DEBUG_KEYBINDINGS,
              "Sending panel message with timestamp %u, and turning mouse_mode "
              "off due to keybinding press\n", event->time);
  display->mouse_mode = FALSE;

  meta_error_trap_push (display);

  /* Release the grab for the panel before sending the event */
  XUngrabKeyboard (display->xdisplay, event->time);

  XSendEvent (display->xdisplay,
	      screen->xroot,
	      False,
	      StructureNotifyMask,
	      (XEvent*) &ev);

  meta_error_trap_pop (display);
}

static void
handle_activate_window_menu (MetaDisplay     *display,
                             MetaScreen      *screen,
                             MetaWindow      *event_window,
                             ClutterKeyEvent *event,
                             MetaKeyBinding  *binding,
                             gpointer         dummy)
{
  if (display->focus_window)
    {
      int x, y;

      meta_window_get_position (display->focus_window,
                                &x, &y);

      if (meta_ui_get_direction() == META_UI_DIRECTION_RTL)
        x += display->focus_window->rect.width;

      meta_window_show_menu (display->focus_window,
                             x, y,
                             0,
                             event->time);
    }
}

static void
<<<<<<< HEAD
do_choose_window (MetaDisplay    *display,
                  MetaScreen     *screen,
                  MetaWindow     *event_window,
                  XIDeviceEvent  *event,
                  MetaKeyBinding *binding,
                  gboolean        backward)
=======
do_choose_window (MetaDisplay     *display,
                  MetaScreen      *screen,
                  MetaWindow      *event_window,
                  ClutterKeyEvent *event,
                  MetaKeyBinding  *binding,
                  gboolean         backward)
>>>>>>> 954677dc
{
  MetaTabList type = binding->handler->data;
  MetaWindow *initial_selection;

  meta_topic (META_DEBUG_KEYBINDINGS,
              "Tab list = %u\n", type);

  /* reverse direction if shift is down */
  if (event->modifier_state & CLUTTER_SHIFT_MASK)
    backward = !backward;

  initial_selection = meta_display_get_tab_next (display,
                                                 type,
                                                 screen->active_workspace,
                                                 NULL,
                                                 backward);

  meta_window_activate (initial_selection, event->time);
}

static void
handle_switch (MetaDisplay     *display,
               MetaScreen      *screen,
               MetaWindow      *event_window,
               ClutterKeyEvent *event,
               MetaKeyBinding  *binding,
               gpointer         dummy)
{
  gint backwards = (binding->handler->flags & META_KEY_BINDING_IS_REVERSED) != 0;
  do_choose_window (display, screen, event_window, event, binding, backwards);
}

static void
handle_cycle (MetaDisplay     *display,
              MetaScreen      *screen,
              MetaWindow      *event_window,
              ClutterKeyEvent *event,
              MetaKeyBinding  *binding,
              gpointer         dummy)
{
  gint backwards = (binding->handler->flags & META_KEY_BINDING_IS_REVERSED) != 0;
  do_choose_window (display, screen, event_window, event, binding, backwards);
}

static void
<<<<<<< HEAD
handle_toggle_fullscreen  (MetaDisplay    *display,
                           MetaScreen     *screen,
                           MetaWindow     *window,
                           XIDeviceEvent  *event,
                           MetaKeyBinding *binding,
                           gpointer        dummy)
=======
handle_toggle_fullscreen  (MetaDisplay     *display,
                           MetaScreen      *screen,
                           MetaWindow      *window,
                           ClutterKeyEvent *event,
                           MetaKeyBinding  *binding,
                           gpointer         dummy)
>>>>>>> 954677dc
{
  if (window->fullscreen)
    meta_window_unmake_fullscreen (window);
  else if (window->has_fullscreen_func)
    meta_window_make_fullscreen (window);
}

static void
handle_toggle_above       (MetaDisplay     *display,
                           MetaScreen      *screen,
                           MetaWindow      *window,
                           ClutterKeyEvent *event,
                           MetaKeyBinding  *binding,
                           gpointer         dummy)
{
  if (window->wm_state_above)
    meta_window_unmake_above (window);
  else
    meta_window_make_above (window);
}

static void
handle_toggle_tiled (MetaDisplay     *display,
                     MetaScreen      *screen,
                     MetaWindow      *window,
                     ClutterKeyEvent *event,
                     MetaKeyBinding  *binding,
                     gpointer         dummy)
{
  MetaTileMode mode = binding->handler->data;

  if ((META_WINDOW_TILED_LEFT (window) && mode == META_TILE_LEFT) ||
      (META_WINDOW_TILED_RIGHT (window) && mode == META_TILE_RIGHT))
    {
      window->tile_monitor_number = window->saved_maximize ? window->monitor->number
        : -1;
      window->tile_mode = window->saved_maximize ? META_TILE_MAXIMIZED
        : META_TILE_NONE;

      if (window->saved_maximize)
        meta_window_maximize (window, META_MAXIMIZE_BOTH);
      else
        meta_window_unmaximize (window, META_MAXIMIZE_BOTH);
    }
  else if (meta_window_can_tile_side_by_side (window))
    {
      window->tile_monitor_number = window->monitor->number;
      window->tile_mode = mode;
      /* Maximization constraints beat tiling constraints, so if the window
       * is maximized, tiling won't have any effect unless we unmaximize it
       * horizontally first; rather than calling meta_window_unmaximize(),
       * we just set the flag and rely on meta_window_tile() syncing it to
       * save an additional roundtrip.
       */
      window->maximized_horizontally = FALSE;
      meta_window_tile (window);
    }
}

static void
handle_toggle_maximized    (MetaDisplay     *display,
                            MetaScreen      *screen,
                            MetaWindow      *window,
                            ClutterKeyEvent *event,
                            MetaKeyBinding  *binding,
                            gpointer         dummy)
{
  if (META_WINDOW_MAXIMIZED (window))
    meta_window_unmaximize (window, META_MAXIMIZE_BOTH);
  else if (window->has_maximize_func)
    meta_window_maximize (window, META_MAXIMIZE_BOTH);
}

static void
handle_maximize           (MetaDisplay     *display,
                           MetaScreen      *screen,
                           MetaWindow      *window,
                           ClutterKeyEvent *event,
                           MetaKeyBinding  *binding,
                           gpointer         dummy)
{
  if (window->has_maximize_func)
    meta_window_maximize (window, META_MAXIMIZE_BOTH);
}

static void
handle_unmaximize         (MetaDisplay     *display,
                           MetaScreen      *screen,
                           MetaWindow      *window,
                           ClutterKeyEvent *event,
                           MetaKeyBinding  *binding,
                           gpointer         dummy)
{
  if (window->maximized_vertically || window->maximized_horizontally)
    meta_window_unmaximize (window, META_MAXIMIZE_BOTH);
}

static void
handle_toggle_shaded      (MetaDisplay     *display,
                           MetaScreen      *screen,
                           MetaWindow      *window,
                           ClutterKeyEvent *event,
                           MetaKeyBinding  *binding,
                           gpointer         dummy)
{
  if (window->shaded)
    meta_window_unshade (window, event->time);
  else if (window->has_shade_func)
    meta_window_shade (window, event->time);
}

static void
handle_close              (MetaDisplay     *display,
                           MetaScreen      *screen,
                           MetaWindow      *window,
                           ClutterKeyEvent *event,
                           MetaKeyBinding  *binding,
                           gpointer         dummy)
{
  if (window->has_close_func)
    meta_window_delete (window, event->time);
}

static void
handle_minimize        (MetaDisplay     *display,
                        MetaScreen      *screen,
                        MetaWindow      *window,
                        ClutterKeyEvent *event,
                        MetaKeyBinding  *binding,
                        gpointer         dummy)
{
  if (window->has_minimize_func)
    meta_window_minimize (window);
}

static void
handle_begin_move         (MetaDisplay     *display,
                           MetaScreen      *screen,
                           MetaWindow      *window,
                           ClutterKeyEvent *event,
                           MetaKeyBinding  *binding,
                           gpointer         dummy)
{
  if (window->has_move_func)
    {
      meta_window_begin_grab_op (window,
                                 META_GRAB_OP_KEYBOARD_MOVING,
                                 FALSE,
                                 event->time);
    }
}

static void
handle_begin_resize       (MetaDisplay     *display,
                           MetaScreen      *screen,
                           MetaWindow      *window,
                           ClutterKeyEvent *event,
                           MetaKeyBinding  *binding,
                           gpointer         dummy)
{
  if (window->has_resize_func)
    {
      meta_window_begin_grab_op (window,
                                 META_GRAB_OP_KEYBOARD_RESIZING_UNKNOWN,
                                 FALSE,
                                 event->time);
    }
}

static void
handle_toggle_on_all_workspaces (MetaDisplay     *display,
                                 MetaScreen      *screen,
                                 MetaWindow      *window,
                                 ClutterKeyEvent *event,
                                 MetaKeyBinding  *binding,
                                 gpointer         dummy)
{
  if (window->on_all_workspaces_requested)
    meta_window_unstick (window);
  else
    meta_window_stick (window);
}

static void
handle_move_to_workspace  (MetaDisplay     *display,
                           MetaScreen      *screen,
                           MetaWindow      *window,
                           ClutterKeyEvent *event,
                           MetaKeyBinding  *binding,
                           gpointer         dummy)
{
  gint which = binding->handler->data;
  gboolean flip = (which < 0);
  MetaWorkspace *workspace;

  /* If which is zero or positive, it's a workspace number, and the window
   * should move to the workspace with that number.
   *
   * However, if it's negative, it's a direction with respect to the current
   * position; it's expressed as a member of the MetaMotionDirection enum,
   * all of whose members are negative.  Such a change is called a flip.
   */

  if (window->always_sticky)
    return;

  workspace = NULL;
  if (flip)
    {
      workspace = meta_workspace_get_neighbor (screen->active_workspace,
                                               which);
    }
  else
    {
      workspace = meta_screen_get_workspace_by_index (screen, which);
    }

  if (workspace)
    {
      /* Activate second, so the window is never unmapped */
      meta_window_change_workspace (window, workspace);
      if (flip)
        {
          meta_topic (META_DEBUG_FOCUS,
                      "Resetting mouse_mode to FALSE due to "
                      "handle_move_to_workspace() call with flip set.\n");
          meta_display_clear_mouse_mode (workspace->screen->display);
          meta_workspace_activate_with_focus (workspace,
                                              window,
                                              event->time);
        }
    }
  else
    {
      /* We could offer to create it I suppose */
    }
}

static void
handle_move_to_monitor (MetaDisplay    *display,
                        MetaScreen     *screen,
                        MetaWindow     *window,
<<<<<<< HEAD
                        XIDeviceEvent  *event,
=======
		        ClutterKeyEvent *event,
>>>>>>> 954677dc
                        MetaKeyBinding *binding,
                        gpointer        dummy)
{
  gint which = binding->handler->data;
  const MetaMonitorInfo *current, *new;

  current = meta_screen_get_monitor_for_window (screen, window);
  new = meta_screen_get_monitor_neighbor (screen, current->number, which);

  if (new == NULL)
    return;

  meta_window_move_to_monitor (window, new->number);
}

static void
<<<<<<< HEAD
handle_raise_or_lower (MetaDisplay    *display,
                       MetaScreen     *screen,
		       MetaWindow     *window,
		       XIDeviceEvent  *event,
		       MetaKeyBinding *binding,
                       gpointer        dummy)
=======
handle_raise_or_lower (MetaDisplay     *display,
                       MetaScreen      *screen,
		       MetaWindow      *window,
		       ClutterKeyEvent *event,
		       MetaKeyBinding  *binding,
                       gpointer         dummy)
>>>>>>> 954677dc
{
  /* Get window at pointer */

  MetaWindow *above = NULL;

  /* Check if top */
  if (meta_stack_get_top (window->screen->stack) == window)
    {
      meta_window_lower (window);
      return;
    }

  /* else check if windows in same layer are intersecting it */

  above = meta_stack_get_above (window->screen->stack, window, TRUE);

  while (above)
    {
      MetaRectangle tmp, win_rect, above_rect;

      if (above->mapped)
        {
          meta_window_get_frame_rect (window, &win_rect);
          meta_window_get_frame_rect (above, &above_rect);

          /* Check if obscured */
          if (meta_rectangle_intersect (&win_rect, &above_rect, &tmp))
            {
              meta_window_raise (window);
              return;
            }
        }

      above = meta_stack_get_above (window->screen->stack, above, TRUE);
    }

  /* window is not obscured */
  meta_window_lower (window);
}

static void
handle_raise (MetaDisplay     *display,
              MetaScreen      *screen,
              MetaWindow      *window,
              ClutterKeyEvent *event,
              MetaKeyBinding  *binding,
              gpointer         dummy)
{
  meta_window_raise (window);
}

static void
handle_lower (MetaDisplay     *display,
              MetaScreen      *screen,
              MetaWindow      *window,
              ClutterKeyEvent *event,
              MetaKeyBinding  *binding,
              gpointer         dummy)
{
  meta_window_lower (window);
}

static void
<<<<<<< HEAD
handle_set_spew_mark (MetaDisplay    *display,
                      MetaScreen     *screen,
                      MetaWindow     *window,
                      XIDeviceEvent  *event,
                      MetaKeyBinding *binding,
                      gpointer        dummy)
=======
handle_set_spew_mark (MetaDisplay     *display,
                      MetaScreen      *screen,
                      MetaWindow      *window,
                      ClutterKeyEvent *event,
                      MetaKeyBinding  *binding,
                      gpointer         dummy)
{
  meta_verbose ("-- MARK MARK MARK MARK --\n");
}

static void
handle_switch_vt (MetaDisplay     *display,
                  MetaScreen      *screen,
                  MetaWindow      *window,
                  ClutterKeyEvent *event,
                  MetaKeyBinding  *binding,
                  gpointer         dummy)
>>>>>>> 954677dc
{
  gint vt = binding->handler->data;
  GError *error = NULL;

  if (!meta_activate_vt (vt, &error))
    {
      g_warning ("Failed to switch VT: %s", error->message);
      g_error_free (error);
    }
}

/**
 * meta_keybindings_set_custom_handler:
 * @name: The name of the keybinding to set
 * @handler: (allow-none): The new handler function
 * @user_data: User data to pass to the callback
 * @free_data: Will be called when this handler is overridden.
 *
 * Allows users to register a custom handler for a
 * builtin key binding.
 *
 * Returns: %TRUE if the binding known as @name was found,
 * %FALSE otherwise.
 */
gboolean
meta_keybindings_set_custom_handler (const gchar        *name,
                                     MetaKeyHandlerFunc  handler,
                                     gpointer            user_data,
                                     GDestroyNotify      free_data)
{
  MetaKeyHandler *key_handler = HANDLER (name);

  if (!key_handler)
    return FALSE;

  if (key_handler->user_data_free_func && key_handler->user_data)
    key_handler->user_data_free_func (key_handler->user_data);

  key_handler->func = handler;
  key_handler->user_data = user_data;
  key_handler->user_data_free_func = free_data;

  return TRUE;
}

static void
init_builtin_key_bindings (MetaDisplay *display)
{
#define REVERSES_AND_REVERSED (META_KEY_BINDING_REVERSES |      \
                               META_KEY_BINDING_IS_REVERSED)
  GSettings *common_keybindings = g_settings_new (SCHEMA_COMMON_KEYBINDINGS);
  GSettings *mutter_keybindings = g_settings_new (SCHEMA_MUTTER_KEYBINDINGS);
  GSettings *mutter_wayland_keybindings = g_settings_new (SCHEMA_MUTTER_WAYLAND_KEYBINDINGS);

  add_builtin_keybinding (display,
                          "switch-to-workspace-1",
                          common_keybindings,
                          META_KEY_BINDING_NONE,
                          META_KEYBINDING_ACTION_WORKSPACE_1,
                          handle_switch_to_workspace, 0);
  add_builtin_keybinding (display,
                          "switch-to-workspace-2",
                          common_keybindings,
                          META_KEY_BINDING_NONE,
                          META_KEYBINDING_ACTION_WORKSPACE_2,
                          handle_switch_to_workspace, 1);
  add_builtin_keybinding (display,
                          "switch-to-workspace-3",
                          common_keybindings,
                          META_KEY_BINDING_NONE,
                          META_KEYBINDING_ACTION_WORKSPACE_3,
                          handle_switch_to_workspace, 2);
  add_builtin_keybinding (display,
                          "switch-to-workspace-4",
                          common_keybindings,
                          META_KEY_BINDING_NONE,
                          META_KEYBINDING_ACTION_WORKSPACE_4,
                          handle_switch_to_workspace, 3);
  add_builtin_keybinding (display,
                          "switch-to-workspace-5",
                          common_keybindings,
                          META_KEY_BINDING_NONE,
                          META_KEYBINDING_ACTION_WORKSPACE_5,
                          handle_switch_to_workspace, 4);
  add_builtin_keybinding (display,
                          "switch-to-workspace-6",
                          common_keybindings,
                          META_KEY_BINDING_NONE,
                          META_KEYBINDING_ACTION_WORKSPACE_6,
                          handle_switch_to_workspace, 5);
  add_builtin_keybinding (display,
                          "switch-to-workspace-7",
                          common_keybindings,
                          META_KEY_BINDING_NONE,
                          META_KEYBINDING_ACTION_WORKSPACE_7,
                          handle_switch_to_workspace, 6);
  add_builtin_keybinding (display,
                          "switch-to-workspace-8",
                          common_keybindings,
                          META_KEY_BINDING_NONE,
                          META_KEYBINDING_ACTION_WORKSPACE_8,
                          handle_switch_to_workspace, 7);
  add_builtin_keybinding (display,
                          "switch-to-workspace-9",
                          common_keybindings,
                          META_KEY_BINDING_NONE,
                          META_KEYBINDING_ACTION_WORKSPACE_9,
                          handle_switch_to_workspace, 8);
  add_builtin_keybinding (display,
                          "switch-to-workspace-10",
                          common_keybindings,
                          META_KEY_BINDING_NONE,
                          META_KEYBINDING_ACTION_WORKSPACE_10,
                          handle_switch_to_workspace, 9);
  add_builtin_keybinding (display,
                          "switch-to-workspace-11",
                          common_keybindings,
                          META_KEY_BINDING_NONE,
                          META_KEYBINDING_ACTION_WORKSPACE_11,
                          handle_switch_to_workspace, 10);
  add_builtin_keybinding (display,
                          "switch-to-workspace-12",
                          common_keybindings,
                          META_KEY_BINDING_NONE,
                          META_KEYBINDING_ACTION_WORKSPACE_12,
                          handle_switch_to_workspace, 11);

  add_builtin_keybinding (display,
                          "switch-to-workspace-left",
                          common_keybindings,
                          META_KEY_BINDING_NONE,
                          META_KEYBINDING_ACTION_WORKSPACE_LEFT,
                          NULL, 0);

  add_builtin_keybinding (display,
                          "switch-to-workspace-right",
                          common_keybindings,
                          META_KEY_BINDING_NONE,
                          META_KEYBINDING_ACTION_WORKSPACE_RIGHT,
                          NULL, 0);

  add_builtin_keybinding (display,
                          "switch-to-workspace-up",
                          common_keybindings,
                          META_KEY_BINDING_NONE,
                          META_KEYBINDING_ACTION_WORKSPACE_UP,
                          NULL, 0);

  add_builtin_keybinding (display,
                          "switch-to-workspace-down",
                          common_keybindings,
                          META_KEY_BINDING_NONE,
                          META_KEYBINDING_ACTION_WORKSPACE_DOWN,
                          NULL, 0);


  /* The ones which have inverses.  These can't be bound to any keystroke
   * containing Shift because Shift will invert their "backward" state.
   *
   * TODO: "NORMAL" and "DOCKS" should be renamed to the same name as their
   * action, for obviousness.
   *
   * TODO: handle_switch and handle_cycle should probably really be the
   * same function checking a bit in the parameter for difference.
   */

  add_builtin_keybinding (display,
                          "switch-group",
                          common_keybindings,
                          META_KEY_BINDING_REVERSES,
                          META_KEYBINDING_ACTION_SWITCH_GROUP,
                          handle_switch, META_TAB_LIST_GROUP);

  add_builtin_keybinding (display,
                          "switch-group-backward",
                          common_keybindings,
                          REVERSES_AND_REVERSED,
                          META_KEYBINDING_ACTION_SWITCH_GROUP_BACKWARD,
                          handle_switch, META_TAB_LIST_GROUP);

  add_builtin_keybinding (display,
                          "switch-applications",
                          common_keybindings,
                          META_KEY_BINDING_REVERSES,
                          META_KEYBINDING_ACTION_SWITCH_APPLICATIONS,
                          handle_switch, META_TAB_LIST_NORMAL);

  add_builtin_keybinding (display,
                          "switch-applications-backward",
                          common_keybindings,
                          REVERSES_AND_REVERSED,
                          META_KEYBINDING_ACTION_SWITCH_APPLICATIONS_BACKWARD,
                          handle_switch, META_TAB_LIST_NORMAL);

  add_builtin_keybinding (display,
                          "switch-windows",
                          common_keybindings,
                          META_KEY_BINDING_REVERSES,
                          META_KEYBINDING_ACTION_SWITCH_WINDOWS,
                          handle_switch, META_TAB_LIST_NORMAL);

  add_builtin_keybinding (display,
                          "switch-windows-backward",
                          common_keybindings,
                          REVERSES_AND_REVERSED,
                          META_KEYBINDING_ACTION_SWITCH_WINDOWS_BACKWARD,
                          handle_switch, META_TAB_LIST_NORMAL);

  add_builtin_keybinding (display,
                          "switch-panels",
                          common_keybindings,
                          META_KEY_BINDING_REVERSES,
                          META_KEYBINDING_ACTION_SWITCH_PANELS,
                          handle_switch, META_TAB_LIST_DOCKS);

  add_builtin_keybinding (display,
                          "switch-panels-backward",
                          common_keybindings,
                          REVERSES_AND_REVERSED,
                          META_KEYBINDING_ACTION_SWITCH_PANELS_BACKWARD,
                          handle_switch, META_TAB_LIST_DOCKS);

  add_builtin_keybinding (display,
                          "cycle-group",
                          common_keybindings,
                          META_KEY_BINDING_REVERSES,
                          META_KEYBINDING_ACTION_CYCLE_GROUP,
                          handle_cycle, META_TAB_LIST_GROUP);

  add_builtin_keybinding (display,
                          "cycle-group-backward",
                          common_keybindings,
                          REVERSES_AND_REVERSED,
                          META_KEYBINDING_ACTION_CYCLE_GROUP_BACKWARD,
                          handle_cycle, META_TAB_LIST_GROUP);

  add_builtin_keybinding (display,
                          "cycle-windows",
                          common_keybindings,
                          META_KEY_BINDING_REVERSES,
                          META_KEYBINDING_ACTION_CYCLE_WINDOWS,
                          handle_cycle, META_TAB_LIST_NORMAL);

  add_builtin_keybinding (display,
                          "cycle-windows-backward",
                          common_keybindings,
                          REVERSES_AND_REVERSED,
                          META_KEYBINDING_ACTION_CYCLE_WINDOWS_BACKWARD,
                          handle_cycle, META_TAB_LIST_NORMAL);

  add_builtin_keybinding (display,
                          "cycle-panels",
                          common_keybindings,
                          META_KEY_BINDING_REVERSES,
                          META_KEYBINDING_ACTION_CYCLE_PANELS,
                          handle_cycle, META_TAB_LIST_DOCKS);

  add_builtin_keybinding (display,
                          "cycle-panels-backward",
                          common_keybindings,
                          REVERSES_AND_REVERSED,
                          META_KEYBINDING_ACTION_CYCLE_PANELS_BACKWARD,
                          handle_cycle, META_TAB_LIST_DOCKS);

  /***********************************/

  add_builtin_keybinding (display,
                          "show-desktop",
                          common_keybindings,
                          META_KEY_BINDING_NONE,
                          META_KEYBINDING_ACTION_SHOW_DESKTOP,
                          handle_show_desktop, 0);

  add_builtin_keybinding (display,
                          "panel-main-menu",
                          common_keybindings,
                          META_KEY_BINDING_NONE,
                          META_KEYBINDING_ACTION_PANEL_MAIN_MENU,
                          handle_panel, META_KEYBINDING_ACTION_PANEL_MAIN_MENU);

  add_builtin_keybinding (display,
                          "panel-run-dialog",
                          common_keybindings,
                          META_KEY_BINDING_NONE,
                          META_KEYBINDING_ACTION_PANEL_RUN_DIALOG,
                          handle_panel, META_KEYBINDING_ACTION_PANEL_RUN_DIALOG);

  add_builtin_keybinding (display,
                          "set-spew-mark",
                          common_keybindings,
                          META_KEY_BINDING_NONE,
                          META_KEYBINDING_ACTION_SET_SPEW_MARK,
                          handle_set_spew_mark, 0);

  if (meta_is_wayland_compositor ())
    {
      add_builtin_keybinding (display,
                              "switch-to-session-1",
                              mutter_wayland_keybindings,
                              META_KEY_BINDING_NONE,
                              META_KEYBINDING_ACTION_NONE,
                              handle_switch_vt, 1);

      add_builtin_keybinding (display,
                              "switch-to-session-2",
                              mutter_wayland_keybindings,
                              META_KEY_BINDING_NONE,
                              META_KEYBINDING_ACTION_NONE,
                              handle_switch_vt, 2);

      add_builtin_keybinding (display,
                              "switch-to-session-3",
                              mutter_wayland_keybindings,
                              META_KEY_BINDING_NONE,
                              META_KEYBINDING_ACTION_NONE,
                              handle_switch_vt, 3);

      add_builtin_keybinding (display,
                              "switch-to-session-4",
                              mutter_wayland_keybindings,
                              META_KEY_BINDING_NONE,
                              META_KEYBINDING_ACTION_NONE,
                              handle_switch_vt, 4);

      add_builtin_keybinding (display,
                              "switch-to-session-5",
                              mutter_wayland_keybindings,
                              META_KEY_BINDING_NONE,
                              META_KEYBINDING_ACTION_NONE,
                              handle_switch_vt, 5);

      add_builtin_keybinding (display,
                              "switch-to-session-6",
                              mutter_wayland_keybindings,
                              META_KEY_BINDING_NONE,
                              META_KEYBINDING_ACTION_NONE,
                              handle_switch_vt, 6);

      add_builtin_keybinding (display,
                              "switch-to-session-7",
                              mutter_wayland_keybindings,
                              META_KEY_BINDING_NONE,
                              META_KEYBINDING_ACTION_NONE,
                              handle_switch_vt, 7);
    }

#undef REVERSES_AND_REVERSED

  /************************ PER WINDOW BINDINGS ************************/

  /* These take a window as an extra parameter; they have no effect
   * if no window is active.
   */

  add_builtin_keybinding (display,
                          "activate-window-menu",
                          common_keybindings,
                          META_KEY_BINDING_PER_WINDOW,
                          META_KEYBINDING_ACTION_ACTIVATE_WINDOW_MENU,
                          handle_activate_window_menu, 0);

  add_builtin_keybinding (display,
                          "toggle-fullscreen",
                          common_keybindings,
                          META_KEY_BINDING_PER_WINDOW,
                          META_KEYBINDING_ACTION_TOGGLE_FULLSCREEN,
                          handle_toggle_fullscreen, 0);

  add_builtin_keybinding (display,
                          "toggle-maximized",
                          common_keybindings,
                          META_KEY_BINDING_PER_WINDOW,
                          META_KEYBINDING_ACTION_TOGGLE_MAXIMIZED,
                          handle_toggle_maximized, 0);

  add_builtin_keybinding (display,
                          "toggle-tiled-left",
                          mutter_keybindings,
                          META_KEY_BINDING_PER_WINDOW,
                          META_KEYBINDING_ACTION_TOGGLE_TILED_LEFT,
                          handle_toggle_tiled, META_TILE_LEFT);

  add_builtin_keybinding (display,
                          "toggle-tiled-right",
                          mutter_keybindings,
                          META_KEY_BINDING_PER_WINDOW,
                          META_KEYBINDING_ACTION_TOGGLE_TILED_RIGHT,
                          handle_toggle_tiled, META_TILE_RIGHT);

  add_builtin_keybinding (display,
                          "toggle-above",
                          common_keybindings,
                          META_KEY_BINDING_PER_WINDOW,
                          META_KEYBINDING_ACTION_TOGGLE_ABOVE,
                          handle_toggle_above, 0);

  add_builtin_keybinding (display,
                          "maximize",
                          common_keybindings,
                          META_KEY_BINDING_PER_WINDOW,
                          META_KEYBINDING_ACTION_MAXIMIZE,
                          handle_maximize, 0);

  add_builtin_keybinding (display,
                          "unmaximize",
                          common_keybindings,
                          META_KEY_BINDING_PER_WINDOW,
                          META_KEYBINDING_ACTION_UNMAXIMIZE,
                          handle_unmaximize, 0);

  add_builtin_keybinding (display,
                          "toggle-shaded",
                          common_keybindings,
                          META_KEY_BINDING_PER_WINDOW,
                          META_KEYBINDING_ACTION_TOGGLE_SHADED,
                          handle_toggle_shaded, 0);

  add_builtin_keybinding (display,
                          "minimize",
                          common_keybindings,
                          META_KEY_BINDING_PER_WINDOW,
                          META_KEYBINDING_ACTION_MINIMIZE,
                          handle_minimize, 0);

  add_builtin_keybinding (display,
                          "close",
                          common_keybindings,
                          META_KEY_BINDING_PER_WINDOW,
                          META_KEYBINDING_ACTION_CLOSE,
                          handle_close, 0);

  add_builtin_keybinding (display,
                          "begin-move",
                          common_keybindings,
                          META_KEY_BINDING_PER_WINDOW,
                          META_KEYBINDING_ACTION_BEGIN_MOVE,
                          handle_begin_move, 0);

  add_builtin_keybinding (display,
                          "begin-resize",
                          common_keybindings,
                          META_KEY_BINDING_PER_WINDOW,
                          META_KEYBINDING_ACTION_BEGIN_RESIZE,
                          handle_begin_resize, 0);

  add_builtin_keybinding (display,
                          "toggle-on-all-workspaces",
                          common_keybindings,
                          META_KEY_BINDING_PER_WINDOW,
                          META_KEYBINDING_ACTION_TOGGLE_ON_ALL_WORKSPACES,
                          handle_toggle_on_all_workspaces, 0);

  add_builtin_keybinding (display,
                          "move-to-workspace-1",
                          common_keybindings,
                          META_KEY_BINDING_PER_WINDOW,
                          META_KEYBINDING_ACTION_MOVE_TO_WORKSPACE_1,
                          handle_move_to_workspace, 0);

  add_builtin_keybinding (display,
                          "move-to-workspace-2",
                          common_keybindings,
                          META_KEY_BINDING_PER_WINDOW,
                          META_KEYBINDING_ACTION_MOVE_TO_WORKSPACE_2,
                          handle_move_to_workspace, 1);

  add_builtin_keybinding (display,
                          "move-to-workspace-3",
                          common_keybindings,
                          META_KEY_BINDING_PER_WINDOW,
                          META_KEYBINDING_ACTION_MOVE_TO_WORKSPACE_3,
                          handle_move_to_workspace, 2);

  add_builtin_keybinding (display,
                          "move-to-workspace-4",
                          common_keybindings,
                          META_KEY_BINDING_PER_WINDOW,
                          META_KEYBINDING_ACTION_MOVE_TO_WORKSPACE_4,
                          handle_move_to_workspace, 3);

  add_builtin_keybinding (display,
                          "move-to-workspace-5",
                          common_keybindings,
                          META_KEY_BINDING_PER_WINDOW,
                          META_KEYBINDING_ACTION_MOVE_TO_WORKSPACE_5,
                          handle_move_to_workspace, 4);

  add_builtin_keybinding (display,
                          "move-to-workspace-6",
                          common_keybindings,
                          META_KEY_BINDING_PER_WINDOW,
                          META_KEYBINDING_ACTION_MOVE_TO_WORKSPACE_6,
                          handle_move_to_workspace, 5);

  add_builtin_keybinding (display,
                          "move-to-workspace-7",
                          common_keybindings,
                          META_KEY_BINDING_PER_WINDOW,
                          META_KEYBINDING_ACTION_MOVE_TO_WORKSPACE_7,
                          handle_move_to_workspace, 6);

  add_builtin_keybinding (display,
                          "move-to-workspace-8",
                          common_keybindings,
                          META_KEY_BINDING_PER_WINDOW,
                          META_KEYBINDING_ACTION_MOVE_TO_WORKSPACE_8,
                          handle_move_to_workspace, 7);

  add_builtin_keybinding (display,
                          "move-to-workspace-9",
                          common_keybindings,
                          META_KEY_BINDING_PER_WINDOW,
                          META_KEYBINDING_ACTION_MOVE_TO_WORKSPACE_9,
                          handle_move_to_workspace, 8);

  add_builtin_keybinding (display,
                          "move-to-workspace-10",
                          common_keybindings,
                          META_KEY_BINDING_PER_WINDOW,
                          META_KEYBINDING_ACTION_MOVE_TO_WORKSPACE_10,
                          handle_move_to_workspace, 9);

  add_builtin_keybinding (display,
                          "move-to-workspace-11",
                          common_keybindings,
                          META_KEY_BINDING_PER_WINDOW,
                          META_KEYBINDING_ACTION_MOVE_TO_WORKSPACE_11,
                          handle_move_to_workspace, 10);

  add_builtin_keybinding (display,
                          "move-to-workspace-12",
                          common_keybindings,
                          META_KEY_BINDING_PER_WINDOW,
                          META_KEYBINDING_ACTION_MOVE_TO_WORKSPACE_12,
                          handle_move_to_workspace, 11);

  add_builtin_keybinding (display,
                          "move-to-workspace-left",
                          common_keybindings,
                          META_KEY_BINDING_PER_WINDOW,
                          META_KEYBINDING_ACTION_MOVE_TO_WORKSPACE_LEFT,
                          handle_move_to_workspace, META_MOTION_LEFT);

  add_builtin_keybinding (display,
                          "move-to-workspace-right",
                          common_keybindings,
                          META_KEY_BINDING_PER_WINDOW,
                          META_KEYBINDING_ACTION_MOVE_TO_WORKSPACE_RIGHT,
                          handle_move_to_workspace, META_MOTION_RIGHT);

  add_builtin_keybinding (display,
                          "move-to-workspace-up",
                          common_keybindings,
                          META_KEY_BINDING_PER_WINDOW,
                          META_KEYBINDING_ACTION_MOVE_TO_WORKSPACE_UP,
                          handle_move_to_workspace, META_MOTION_UP);

  add_builtin_keybinding (display,
                          "move-to-workspace-down",
                          common_keybindings,
                          META_KEY_BINDING_PER_WINDOW,
                          META_KEYBINDING_ACTION_MOVE_TO_WORKSPACE_DOWN,
                          handle_move_to_workspace, META_MOTION_DOWN);

  add_builtin_keybinding (display,
                          "move-to-monitor-left",
                          common_keybindings,
                          META_KEY_BINDING_PER_WINDOW,
                          META_KEYBINDING_ACTION_MOVE_TO_MONITOR_LEFT,
                          handle_move_to_monitor, META_SCREEN_LEFT);

  add_builtin_keybinding (display,
                          "move-to-monitor-right",
                          common_keybindings,
                          META_KEY_BINDING_PER_WINDOW,
                          META_KEYBINDING_ACTION_MOVE_TO_MONITOR_RIGHT,
                          handle_move_to_monitor, META_SCREEN_RIGHT);

  add_builtin_keybinding (display,
                          "move-to-monitor-down",
                          common_keybindings,
                          META_KEY_BINDING_PER_WINDOW,
                          META_KEYBINDING_ACTION_MOVE_TO_MONITOR_DOWN,
                          handle_move_to_monitor, META_SCREEN_DOWN);

  add_builtin_keybinding (display,
                          "move-to-monitor-up",
                          common_keybindings,
                          META_KEY_BINDING_PER_WINDOW,
                          META_KEYBINDING_ACTION_MOVE_TO_MONITOR_UP,
                          handle_move_to_monitor, META_SCREEN_UP);

  add_builtin_keybinding (display,
                          "raise-or-lower",
                          common_keybindings,
                          META_KEY_BINDING_PER_WINDOW,
                          META_KEYBINDING_ACTION_RAISE_OR_LOWER,
                          handle_raise_or_lower, 0);

  add_builtin_keybinding (display,
                          "raise",
                          common_keybindings,
                          META_KEY_BINDING_PER_WINDOW,
                          META_KEYBINDING_ACTION_RAISE,
                          handle_raise, 0);

  add_builtin_keybinding (display,
                          "lower",
                          common_keybindings,
                          META_KEY_BINDING_PER_WINDOW,
                          META_KEYBINDING_ACTION_LOWER,
                          handle_lower, 0);

  add_builtin_keybinding (display,
                          "maximize-vertically",
                          common_keybindings,
                          META_KEY_BINDING_PER_WINDOW,
                          META_KEYBINDING_ACTION_MAXIMIZE_VERTICALLY,
                          handle_maximize_vertically, 0);

  add_builtin_keybinding (display,
                          "maximize-horizontally",
                          common_keybindings,
                          META_KEY_BINDING_PER_WINDOW,
                          META_KEYBINDING_ACTION_MAXIMIZE_HORIZONTALLY,
                          handle_maximize_horizontally, 0);

  add_builtin_keybinding (display,
                          "always-on-top",
                          common_keybindings,
                          META_KEY_BINDING_PER_WINDOW,
                          META_KEYBINDING_ACTION_ALWAYS_ON_TOP,
                          handle_always_on_top, 0);

  add_builtin_keybinding (display,
                          "move-to-corner-nw",
                          common_keybindings,
                          META_KEY_BINDING_PER_WINDOW,
                          META_KEYBINDING_ACTION_MOVE_TO_CORNER_NW,
                          handle_move_to_corner_nw, 0);

  add_builtin_keybinding (display,
                          "move-to-corner-ne",
                          common_keybindings,
                          META_KEY_BINDING_PER_WINDOW,
                          META_KEYBINDING_ACTION_MOVE_TO_CORNER_NE,
                          handle_move_to_corner_ne, 0);

  add_builtin_keybinding (display,
                          "move-to-corner-sw",
                          common_keybindings,
                          META_KEY_BINDING_PER_WINDOW,
                          META_KEYBINDING_ACTION_MOVE_TO_CORNER_SW,
                          handle_move_to_corner_sw, 0);

  add_builtin_keybinding (display,
                          "move-to-corner-se",
                          common_keybindings,
                          META_KEY_BINDING_PER_WINDOW,
                          META_KEYBINDING_ACTION_MOVE_TO_CORNER_SE,
                          handle_move_to_corner_se, 0);

  add_builtin_keybinding (display,
                          "move-to-side-n",
                          common_keybindings,
                          META_KEY_BINDING_PER_WINDOW,
                          META_KEYBINDING_ACTION_MOVE_TO_SIDE_N,
                          handle_move_to_side_n, 0);

  add_builtin_keybinding (display,
                          "move-to-side-s",
                          common_keybindings,
                          META_KEY_BINDING_PER_WINDOW,
                          META_KEYBINDING_ACTION_MOVE_TO_SIDE_S,
                          handle_move_to_side_s, 0);

  add_builtin_keybinding (display,
                          "move-to-side-e",
                          common_keybindings,
                          META_KEY_BINDING_PER_WINDOW,
                          META_KEYBINDING_ACTION_MOVE_TO_SIDE_E,
                          handle_move_to_side_e, 0);

  add_builtin_keybinding (display,
                          "move-to-side-w",
                          common_keybindings,
                          META_KEY_BINDING_PER_WINDOW,
                          META_KEYBINDING_ACTION_MOVE_TO_SIDE_W,
                          handle_move_to_side_w, 0);

  add_builtin_keybinding (display,
                          "move-to-center",
                          common_keybindings,
                          META_KEY_BINDING_PER_WINDOW,
                          META_KEYBINDING_ACTION_MOVE_TO_CENTER,
                          handle_move_to_center, 0);

  g_object_unref (common_keybindings);
  g_object_unref (mutter_keybindings);
  g_object_unref (mutter_wayland_keybindings);
}

void
meta_display_init_keys (MetaDisplay *display)
{
  MetaKeyHandler *handler;

  /* Keybindings */
  display->keymap = NULL;
  display->keysyms_per_keycode = 0;
  display->min_keycode = 0;
  display->max_keycode = 0;
  display->ignored_modifier_mask = 0;
  display->hyper_mask = 0;
  display->super_mask = 0;
  display->meta_mask = 0;

  display->key_bindings = g_hash_table_new_full (NULL, NULL, NULL, g_free);
  display->key_bindings_index = g_hash_table_new (NULL, NULL);

  XDisplayKeycodes (display->xdisplay,
                    &display->min_keycode,
                    &display->max_keycode);

  meta_topic (META_DEBUG_KEYBINDINGS,
              "Display has keycode range %d to %d\n",
              display->min_keycode,
              display->max_keycode);

  reload_keymap (display);
  reload_modmap (display);

  key_handlers = g_hash_table_new_full (g_str_hash, g_str_equal, g_free,
                                        (GDestroyNotify) key_handler_free);

  handler = g_new0 (MetaKeyHandler, 1);
  handler->name = g_strdup ("overlay-key");
  handler->flags = META_KEY_BINDING_BUILTIN;

  g_hash_table_insert (key_handlers, g_strdup ("overlay-key"), handler);

  handler = g_new0 (MetaKeyHandler, 1);
  handler->name = g_strdup ("iso-next-group");
  handler->flags = META_KEY_BINDING_BUILTIN;

  g_hash_table_insert (key_handlers, g_strdup ("iso-next-group"), handler);

  handler = g_new0 (MetaKeyHandler, 1);
  handler->name = g_strdup ("external-grab");
  handler->func = handle_external_grab;
  handler->default_func = handle_external_grab;

  g_hash_table_insert (key_handlers, g_strdup ("external-grab"), handler);

  external_grabs = g_hash_table_new_full (g_str_hash, g_str_equal,
                                          NULL,
                                          (GDestroyNotify)meta_key_grab_free);

  init_builtin_key_bindings (display);

  rebuild_key_binding_table (display);
  rebuild_special_bindings (display);

  reload_keycodes (display);
  reload_modifiers (display);
  rebuild_binding_index (display);

  /* Keys are actually grabbed in meta_screen_grab_keys() */

  meta_prefs_add_listener (bindings_changed_callback, display);

#ifdef HAVE_XKB
  /* meta_display_init_keys() should have already called XkbQueryExtension() */
  if (display->xkb_base_event_type != -1)
    XkbSelectEvents (display->xdisplay, XkbUseCoreKbd,
                     XkbNewKeyboardNotifyMask | XkbMapNotifyMask,
                     XkbNewKeyboardNotifyMask | XkbMapNotifyMask);
#endif
}<|MERGE_RESOLUTION|>--- conflicted
+++ resolved
@@ -28,10 +28,6 @@
  */
 
 #define _GNU_SOURCE
-<<<<<<< HEAD
-#define _XOPEN_SOURCE /* for putenv() */
-=======
->>>>>>> 954677dc
 
 #include <config.h>
 #include "keybindings-private.h"
@@ -45,10 +41,7 @@
 #include "screen-private.h"
 #include <meta/prefs.h>
 #include "util-private.h"
-<<<<<<< HEAD
-=======
 #include "meta-accel-parse.h"
->>>>>>> 954677dc
 
 #include <string.h>
 #include <stdio.h>
@@ -123,25 +116,6 @@
  * handler functions and have some kind of flag to say they're unbindable.
  */
 
-<<<<<<< HEAD
-static gboolean process_mouse_move_resize_grab (MetaDisplay   *display,
-                                                MetaScreen    *screen,
-                                                MetaWindow    *window,
-                                                XIDeviceEvent *event,
-                                                KeySym         keysym);
-
-static gboolean process_keyboard_move_grab (MetaDisplay   *display,
-                                            MetaScreen    *screen,
-                                            MetaWindow    *window,
-                                            XIDeviceEvent *event,
-                                            KeySym         keysym);
-
-static gboolean process_keyboard_resize_grab (MetaDisplay   *display,
-                                              MetaScreen    *screen,
-                                              MetaWindow    *window,
-                                              XIDeviceEvent *event,
-                                              KeySym         keysym);
-=======
 static gboolean process_mouse_move_resize_grab (MetaDisplay     *display,
                                                 MetaScreen      *screen,
                                                 MetaWindow      *window,
@@ -156,7 +130,6 @@
                                               MetaScreen      *screen,
                                               MetaWindow      *window,
                                               ClutterKeyEvent *event);
->>>>>>> 954677dc
 
 static void grab_key_bindings           (MetaDisplay *display);
 static void ungrab_key_bindings         (MetaDisplay *display);
@@ -529,18 +502,6 @@
 
   if (binding->keysym)
     binding->keycode = get_first_keycode_for_keysym (display, binding->keysym);
-}
-
-static void
-binding_reload_keycode_foreach (gpointer key,
-                                gpointer value,
-                                gpointer data)
-{
-  MetaDisplay *display = data;
-  MetaKeyBinding *binding = value;
-
-  if (binding->keysym)
-    binding->keycode = keysym_to_keycode (display, binding->keysym);
 }
 
 static void
@@ -1057,28 +1018,8 @@
   if (display->keymap)
     meta_XFree (display->keymap);
 
-<<<<<<< HEAD
-  if (display->modmap)
-    XFreeModifiermap (display->modmap);
-
   g_hash_table_destroy (display->key_bindings_index);
   g_hash_table_destroy (display->key_bindings);
-}
-
-static const char*
-keysym_name (int keysym)
-{
-  const char *name;
-
-  name = XKeysymToString (keysym);
-  if (name == NULL)
-    name = "(unknown)";
-
-  return name;
-=======
-  g_hash_table_destroy (display->key_bindings_index);
-  g_hash_table_destroy (display->key_bindings);
->>>>>>> 954677dc
 }
 
 /* Grab/ungrab, ignoring all annoying modifiers like NumLock etc. */
@@ -1347,10 +1288,6 @@
   guint keycode = 0;
   guint mask = 0;
   MetaVirtualModifier modifiers = 0;
-<<<<<<< HEAD
-  GSList *l;
-=======
->>>>>>> 954677dc
 
   if (!meta_parse_accelerator (accelerator, &keysym, &keycode, &modifiers))
     {
@@ -1414,34 +1351,17 @@
     return FALSE;
 
   meta_display_devirtualize_modifiers (display, grab->combo->modifiers, &mask);
-<<<<<<< HEAD
-  keycode = keysym_to_keycode (display, grab->combo->keysym);
-=======
   keycode = get_first_keycode_for_keysym (display, grab->combo->keysym);
->>>>>>> 954677dc
 
   binding = display_get_keybinding (display, keycode, mask);
   if (binding)
     {
       guint32 index_key;
-<<<<<<< HEAD
-      GSList *l;
-
-      for (l = display->screens; l; l = l->next)
-        {
-          MetaScreen *screen = l->data;
-          meta_change_keygrab (display, screen->xroot, FALSE,
-                               binding->keysym,
-                               binding->keycode,
-                               binding->mask);
-        }
-=======
 
       meta_change_keygrab (display, display->screen->xroot, FALSE,
                            binding->keysym,
                            binding->keycode,
                            binding->mask);
->>>>>>> 954677dc
 
       index_key = key_binding_key (binding->keycode, binding->mask);
       g_hash_table_remove (display->key_bindings_index, GINT_TO_POINTER (index_key));
@@ -1676,30 +1596,6 @@
 }
 
 static gboolean
-<<<<<<< HEAD
-is_modifier (MetaDisplay *display,
-             unsigned int keycode)
-{
-  int i;
-  int map_size;
-  gboolean retval = FALSE;
-
-  g_assert (display->modmap);
-
-  map_size = 8 * display->modmap->max_keypermod;
-  i = 0;
-  while (i < map_size)
-    {
-      if (keycode == display->modmap->modifiermap[i])
-        {
-          retval = TRUE;
-          break;
-        }
-      ++i;
-    }
-
-  return retval;
-=======
 is_modifier (xkb_keysym_t keysym)
 {
   switch (keysym)
@@ -1722,7 +1618,6 @@
     default:
       return FALSE;
     }
->>>>>>> 954677dc
 }
 
 static void
@@ -1753,12 +1648,7 @@
 process_event (MetaDisplay          *display,
                MetaScreen           *screen,
                MetaWindow           *window,
-<<<<<<< HEAD
-               XIDeviceEvent        *event,
-               gboolean              on_window)
-=======
                ClutterKeyEvent      *event)
->>>>>>> 954677dc
 {
   MetaKeyBinding *binding;
 
@@ -1767,24 +1657,17 @@
     return FALSE;
 
   binding = display_get_keybinding (display,
-<<<<<<< HEAD
-                                    event->detail,
-                                    event->mods.effective);
+                                    event->hardware_keycode,
+                                    event->modifier_state);
   if (!binding ||
-      (!on_window && binding->flags & META_KEY_BINDING_PER_WINDOW) ||
-      meta_compositor_filter_keybinding (display->compositor, screen, binding))
+      (!window && binding->flags & META_KEY_BINDING_PER_WINDOW))
     goto not_found;
 
-  /*
-   * window must be non-NULL for on_window to be true,
-   * and so also window must be non-NULL if we get here and
-   * this is a META_KEY_BINDING_PER_WINDOW binding.
-   */
-
-  meta_topic (META_DEBUG_KEYBINDINGS,
-              "Binding keycode 0x%x mask 0x%x matches event 0x%x state 0x%x\n",
-              binding->keycode, binding->mask,
-              event->detail, event->mods.effective);
+  /* If the compositor filtered out the keybindings, that
+   * means they don't want the binding to trigger, so we do
+   * the same thing as if the binding didn't exist. */
+  if (meta_compositor_filter_keybinding (display->compositor, binding))
+    goto not_found;
 
   if (binding->handler == NULL)
     meta_bug ("Binding %s has no handler\n", binding->name);
@@ -1801,35 +1684,6 @@
 
   invoke_handler (display, screen, binding->handler, window, event, binding);
 
-=======
-                                    event->hardware_keycode,
-                                    event->modifier_state);
-  if (!binding ||
-      (!window && binding->flags & META_KEY_BINDING_PER_WINDOW))
-    goto not_found;
-
-  /* If the compositor filtered out the keybindings, that
-   * means they don't want the binding to trigger, so we do
-   * the same thing as if the binding didn't exist. */
-  if (meta_compositor_filter_keybinding (display->compositor, binding))
-    goto not_found;
-
-  if (binding->handler == NULL)
-    meta_bug ("Binding %s has no handler\n", binding->name);
-  else
-    meta_topic (META_DEBUG_KEYBINDINGS,
-                "Running handler for %s\n",
-                binding->name);
-
-  /* Global keybindings count as a let-the-terminal-lose-focus
-   * due to new window mapping until the user starts
-   * interacting with the terminal again.
-   */
-  display->allow_terminal_deactivation = TRUE;
-
-  invoke_handler (display, screen, binding->handler, window, event, binding);
-
->>>>>>> 954677dc
   return TRUE;
 
  not_found:
@@ -1862,11 +1716,7 @@
            * the event. Other clients with global grabs will be out of
            * luck.
            */
-<<<<<<< HEAD
-          if (process_event (display, screen, NULL, event, FALSE))
-=======
           if (process_event (display, screen, window, event))
->>>>>>> 954677dc
             {
               /* As normally, after we've handled a global key
                * binding, we unfreeze the keyboard but keep the grab
@@ -2066,12 +1916,7 @@
               meta_topic (META_DEBUG_KEYBINDINGS,
                           "Processing event for keyboard resize\n");
               g_assert (window != NULL);
-<<<<<<< HEAD
-              keep_grab = process_keyboard_resize_grab (display, screen,
-                                                        window, event, keysym);
-=======
               keep_grab = process_keyboard_resize_grab (display, screen, window, event);
->>>>>>> 954677dc
               break;
 
             default:
@@ -2085,12 +1930,7 @@
     }
 
   /* Do the normal keybindings */
-<<<<<<< HEAD
-  return process_event (display, screen, window, event,
-                        !all_keys_grabbed && window);
-=======
   return process_event (display, screen, window, event);
->>>>>>> 954677dc
 }
 
 static gboolean
@@ -2612,21 +2452,12 @@
 }
 
 static void
-<<<<<<< HEAD
-handle_switch_to_workspace (MetaDisplay    *display,
-                            MetaScreen     *screen,
-                            MetaWindow     *event_window,
-                            XIDeviceEvent  *event,
-                            MetaKeyBinding *binding,
-                            gpointer        dummy)
-=======
 handle_switch_to_workspace (MetaDisplay     *display,
                             MetaScreen      *screen,
                             MetaWindow      *event_window,
                             ClutterKeyEvent *event,
                             MetaKeyBinding  *binding,
                             gpointer         dummy)
->>>>>>> 954677dc
 {
   gint which = binding->handler->data;
   MetaWorkspace *workspace;
@@ -2645,21 +2476,12 @@
 
 
 static void
-<<<<<<< HEAD
-handle_maximize_vertically (MetaDisplay    *display,
-                            MetaScreen     *screen,
-                            MetaWindow     *window,
-                            XIDeviceEvent  *event,
-                            MetaKeyBinding *binding,
-                            gpointer        dummy)
-=======
 handle_maximize_vertically (MetaDisplay     *display,
                             MetaScreen      *screen,
                             MetaWindow      *window,
                             ClutterKeyEvent *event,
                             MetaKeyBinding  *binding,
                             gpointer         dummy)
->>>>>>> 954677dc
 {
   if (window->has_resize_func)
     {
@@ -2688,21 +2510,12 @@
 }
 
 static void
-<<<<<<< HEAD
-handle_always_on_top          (MetaDisplay    *display,
-                              MetaScreen     *screen,
-                              MetaWindow     *window,
-                              XIDeviceEvent  *event,
-                              MetaKeyBinding *binding,
-                              gpointer        dummy)
-=======
 handle_always_on_top (MetaDisplay     *display,
                       MetaScreen      *screen,
                       MetaWindow      *window,
                       ClutterKeyEvent *event,
                       MetaKeyBinding  *binding,
                       gpointer         dummy)
->>>>>>> 954677dc
 {
   if (window->wm_state_above == FALSE)
     meta_window_make_above (window);
@@ -2970,21 +2783,12 @@
 }
 
 static void
-<<<<<<< HEAD
-do_choose_window (MetaDisplay    *display,
-                  MetaScreen     *screen,
-                  MetaWindow     *event_window,
-                  XIDeviceEvent  *event,
-                  MetaKeyBinding *binding,
-                  gboolean        backward)
-=======
 do_choose_window (MetaDisplay     *display,
                   MetaScreen      *screen,
                   MetaWindow      *event_window,
                   ClutterKeyEvent *event,
                   MetaKeyBinding  *binding,
                   gboolean         backward)
->>>>>>> 954677dc
 {
   MetaTabList type = binding->handler->data;
   MetaWindow *initial_selection;
@@ -3030,21 +2834,12 @@
 }
 
 static void
-<<<<<<< HEAD
-handle_toggle_fullscreen  (MetaDisplay    *display,
-                           MetaScreen     *screen,
-                           MetaWindow     *window,
-                           XIDeviceEvent  *event,
-                           MetaKeyBinding *binding,
-                           gpointer        dummy)
-=======
 handle_toggle_fullscreen  (MetaDisplay     *display,
                            MetaScreen      *screen,
                            MetaWindow      *window,
                            ClutterKeyEvent *event,
                            MetaKeyBinding  *binding,
                            gpointer         dummy)
->>>>>>> 954677dc
 {
   if (window->fullscreen)
     meta_window_unmake_fullscreen (window);
@@ -3287,11 +3082,7 @@
 handle_move_to_monitor (MetaDisplay    *display,
                         MetaScreen     *screen,
                         MetaWindow     *window,
-<<<<<<< HEAD
-                        XIDeviceEvent  *event,
-=======
 		        ClutterKeyEvent *event,
->>>>>>> 954677dc
                         MetaKeyBinding *binding,
                         gpointer        dummy)
 {
@@ -3308,21 +3099,12 @@
 }
 
 static void
-<<<<<<< HEAD
-handle_raise_or_lower (MetaDisplay    *display,
-                       MetaScreen     *screen,
-		       MetaWindow     *window,
-		       XIDeviceEvent  *event,
-		       MetaKeyBinding *binding,
-                       gpointer        dummy)
-=======
 handle_raise_or_lower (MetaDisplay     *display,
                        MetaScreen      *screen,
 		       MetaWindow      *window,
 		       ClutterKeyEvent *event,
 		       MetaKeyBinding  *binding,
                        gpointer         dummy)
->>>>>>> 954677dc
 {
   /* Get window at pointer */
 
@@ -3386,14 +3168,6 @@
 }
 
 static void
-<<<<<<< HEAD
-handle_set_spew_mark (MetaDisplay    *display,
-                      MetaScreen     *screen,
-                      MetaWindow     *window,
-                      XIDeviceEvent  *event,
-                      MetaKeyBinding *binding,
-                      gpointer        dummy)
-=======
 handle_set_spew_mark (MetaDisplay     *display,
                       MetaScreen      *screen,
                       MetaWindow      *window,
@@ -3411,7 +3185,6 @@
                   ClutterKeyEvent *event,
                   MetaKeyBinding  *binding,
                   gpointer         dummy)
->>>>>>> 954677dc
 {
   gint vt = binding->handler->data;
   GError *error = NULL;
