# Flag build for parallelism; see https://savannah.gnu.org/patch/?6905
.AUTOPARALLEL:

lib_LTLIBRARIES = libmutter-wayland.la

SUBDIRS=compositor/plugins

INCLUDES=								\
	-DCLUTTER_ENABLE_COMPOSITOR_API					\
	-DCLUTTER_ENABLE_EXPERIMENTAL_API				\
	-DCOGL_ENABLE_EXPERIMENTAL_API					\
	-DCOGL_ENABLE_EXPERIMENTAL_2_0_API                              \
	$(MUTTER_CFLAGS)						\
	-I$(top_builddir)						\
	-I$(srcdir)							\
	-I$(srcdir)/backends						\
	-I$(srcdir)/core						\
	-I$(srcdir)/ui							\
	-I$(srcdir)/compositor						\
	-DMUTTER_LIBEXECDIR=\"$(libexecdir)\"				\
	-DHOST_ALIAS=\"@HOST_ALIAS@\"					\
	-DMUTTER_LOCALEDIR=\"$(prefix)/@DATADIRNAME@/locale\"		\
	-DMUTTER_PKGDATADIR=\"$(pkgdatadir)\"				\
	-DMUTTER_DATADIR=\"$(datadir)\"					\
	-DG_LOG_DOMAIN=\"mutter\"					\
	-DSN_API_NOT_YET_FROZEN=1					\
	-DMUTTER_MAJOR_VERSION=$(MUTTER_MAJOR_VERSION)			\
	-DMUTTER_MINOR_VERSION=$(MUTTER_MINOR_VERSION)			\
	-DMUTTER_MICRO_VERSION=$(MUTTER_MICRO_VERSION)			\
	-DMUTTER_PLUGIN_API_VERSION=$(MUTTER_PLUGIN_API_VERSION)	\
	-DMUTTER_PKGLIBDIR=\"$(pkglibdir)\"				\
	-DMUTTER_PLUGIN_DIR=\"@MUTTER_PLUGIN_DIR@\"			\
	-DGETTEXT_PACKAGE=\"$(GETTEXT_PACKAGE)\"			\
	-DXWAYLAND_PATH='"@XWAYLAND_PATH@"'

mutter_built_sources = \
<<<<<<< HEAD
	$(dbus_idle_built_sources)	\
	$(dbus_xrandr_built_sources)	\
	mutter-enum-types.h		\
	mutter-enum-types.c

libmutter_la_SOURCES =				\
	core/async-getprop.c			\
	core/async-getprop.h			\
=======
	$(dbus_idle_built_sources)		\
	$(dbus_display_config_built_sources)	\
	mutter-enum-types.h 			\
	mutter-enum-types.c			\
	gtk-shell-protocol.c			\
	gtk-shell-server-protocol.h		\
	xdg-shell-protocol.c			\
	xdg-shell-server-protocol.h

wayland_protocols = \
	wayland/protocol/gtk-shell.xml		\
	wayland/protocol/xdg-shell.xml

libmutter_wayland_la_SOURCES =			\
	backends/meta-backend.c			\
	backends/meta-backend.h			\
	backends/meta-cursor.c			\
	backends/meta-cursor.h			\
	backends/meta-cursor-private.h		\
	backends/meta-cursor-tracker.c		\
	backends/meta-cursor-tracker-private.h	\
	backends/meta-idle-monitor.c		\
	backends/meta-idle-monitor-private.h	\
	backends/meta-idle-monitor-dbus.c	\
	backends/meta-idle-monitor-dbus.h	\
	backends/meta-monitor-config.c		\
	backends/meta-monitor-config.h		\
	backends/meta-monitor-manager.c		\
	backends/meta-monitor-manager.h		\
	backends/meta-monitor-manager-dummy.c	\
	backends/meta-monitor-manager-dummy.h	\
	backends/edid-parse.c			\
	backends/edid.h				\
	backends/native/meta-idle-monitor-native.c	\
	backends/native/meta-idle-monitor-native.h	\
	backends/native/meta-monitor-manager-kms.c	\
	backends/native/meta-monitor-manager-kms.h	\
	backends/native/meta-weston-launch.c		\
	backends/native/meta-weston-launch.h		\
	backends/x11/meta-idle-monitor-xsync.c		\
	backends/x11/meta-idle-monitor-xsync.h		\
	backends/x11/meta-monitor-manager-xrandr.c	\
	backends/x11/meta-monitor-manager-xrandr.h	\
	backends/x11/meta-xrandr-shared.h		\
	core/meta-accel-parse.c			\
	core/meta-accel-parse.h			\
>>>>>>> 954677dc
	core/barrier.c				\
	meta/barrier.h				\
	core/bell.c				\
	core/bell.h				\
	core/boxes.c				\
	core/boxes-private.h			\
	meta/boxes.h				\
	compositor/clutter-utils.c		\
	compositor/clutter-utils.h		\
	compositor/cogl-utils.c			\
	compositor/cogl-utils.h			\
	compositor/compositor.c			\
	compositor/compositor-private.h		\
	compositor/meta-background.c		\
	compositor/meta-background-actor.c	\
	compositor/meta-background-actor-private.h	\
	compositor/meta-background-group.c	\
	compositor/meta-cullable.c		\
	compositor/meta-cullable.h		\
	compositor/meta-module.c		\
	compositor/meta-module.h		\
	compositor/meta-plugin.c		\
	compositor/meta-plugin-manager.c	\
	compositor/meta-plugin-manager.h	\
	compositor/meta-shadow-factory.c	\
	compositor/meta-shadow-factory-private.h	\
	compositor/meta-shaped-texture.c	\
<<<<<<< HEAD
	compositor/meta-shaped-texture-private.h	\
=======
	compositor/meta-shaped-texture-private.h 	\
	compositor/meta-surface-actor.c		\
	compositor/meta-surface-actor.h		\
	compositor/meta-surface-actor-x11.c	\
	compositor/meta-surface-actor-x11.h	\
	compositor/meta-surface-actor-wayland.c	\
	compositor/meta-surface-actor-wayland.h	\
>>>>>>> 954677dc
	compositor/meta-texture-rectangle.c	\
	compositor/meta-texture-rectangle.h	\
	compositor/meta-texture-tower.c		\
	compositor/meta-texture-tower.h		\
	compositor/meta-window-actor.c		\
	compositor/meta-window-actor-private.h	\
	compositor/meta-window-group.c		\
	compositor/meta-window-group.h		\
	compositor/meta-window-shape.c		\
	compositor/meta-window-shape.h		\
	compositor/region-utils.c		\
	compositor/region-utils.h		\
	meta/compositor.h			\
	meta/meta-background.h			\
	meta/meta-background-actor.h		\
	meta/meta-background-group.h		\
	meta/meta-plugin.h			\
	meta/meta-shadow-factory.h		\
	meta/meta-window-actor.h		\
	meta/compositor-mutter.h 		\
	core/constraints.c			\
	core/constraints.h			\
	core/core.c				\
	core/delete.c				\
	core/display.c				\
	core/display-private.h			\
	meta/display.h				\
	core/edge-resistance.c			\
	core/edge-resistance.h			\
	core/events.c				\
	core/events.h				\
	core/errors.c				\
	meta/errors.h				\
	core/frame.c				\
	core/frame.h				\
	ui/gradient.c				\
	meta/gradient.h				\
	core/keybindings.c			\
	core/keybindings-private.h		\
	core/main.c				\
<<<<<<< HEAD
	core/meta-cursor-tracker.c		\
	core/meta-cursor-tracker-private.h	\
	core/meta-idle-monitor.c		\
	core/meta-idle-monitor-private.h	\
	core/meta-xrandr-shared.h		\
	core/monitor.c				\
	core/monitor-config.c			\
	core/monitor-private.h			\
	core/monitor-xrandr.c			\
	core/mutter-Xatomtype.h			\
=======
>>>>>>> 954677dc
	core/place.c				\
	core/place.h				\
	core/prefs.c				\
	meta/prefs.h				\
	core/screen.c				\
	core/screen-private.h			\
	meta/screen.h				\
	meta/types.h				\
	core/stack.c				\
	core/stack.h				\
	core/stack-tracker.c			\
	core/stack-tracker.h			\
	core/util.c				\
	meta/util.h				\
	core/util-private.h			\
<<<<<<< HEAD
	core/window-props.c			\
	core/window-props.h			\
=======
>>>>>>> 954677dc
	core/window.c				\
	core/window-private.h			\
	meta/window.h				\
	core/workspace.c			\
	core/workspace-private.h		\
	meta/common.h				\
	core/core.h				\
	ui/ui.h					\
	ui/frames.c				\
	ui/frames.h				\
	ui/menu.c				\
	ui/menu.h				\
	ui/metaaccellabel.c			\
	ui/metaaccellabel.h			\
	ui/resizepopup.c			\
	ui/resizepopup.h			\
	ui/theme-parser.c			\
	ui/theme.c				\
	meta/theme.h				\
	ui/theme-private.h			\
<<<<<<< HEAD
	ui/ui.c

nodist_libmutter_la_SOURCES =			\
=======
	ui/ui.c					\
	x11/iconcache.c				\
	x11/iconcache.h				\
	x11/async-getprop.c			\
	x11/async-getprop.h			\
	x11/group-private.h			\
	x11/group-props.c			\
	x11/group-props.h			\
	x11/group.c				\
	meta/group.h				\
	x11/session.c				\
	x11/session.h				\
	x11/window-props.c			\
	x11/window-props.h			\
	x11/window-x11.c			\
	x11/window-x11.h			\
	x11/window-x11-private.h		\
	x11/xprops.c				\
	x11/xprops.h				\
	x11/mutter-Xatomtype.h			\
	wayland/meta-wayland.c			\
	wayland/meta-wayland.h			\
	wayland/meta-wayland-private.h		\
	wayland/meta-xwayland.c			\
	wayland/meta-xwayland.h			\
	wayland/meta-xwayland-private.h		\
	wayland/meta-wayland-data-device.c      \
	wayland/meta-wayland-data-device.h      \
	wayland/meta-wayland-keyboard.c		\
	wayland/meta-wayland-keyboard.h		\
	wayland/meta-wayland-pointer.c		\
	wayland/meta-wayland-pointer.h		\
	wayland/meta-wayland-seat.c		\
	wayland/meta-wayland-seat.h		\
	wayland/meta-wayland-stage.h		\
	wayland/meta-wayland-stage.c		\
	wayland/meta-wayland-surface.c		\
	wayland/meta-wayland-surface.h		\
	wayland/meta-wayland-types.h		\
	wayland/meta-wayland-versions.h		\
	wayland/window-wayland.c		\
	wayland/window-wayland.h

nodist_libmutter_wayland_la_SOURCES =		\
>>>>>>> 954677dc
	$(mutter_built_sources)

libmutter_wayland_la_LDFLAGS = -no-undefined
libmutter_wayland_la_LIBADD  = $(MUTTER_LIBS)

# Headers installed for plugins; introspected information will
# be extracted into Mutter-<version>.gir
libmutterinclude_base_headers =		\
	meta/barrier.h				\
	meta/boxes.h				\
	meta/common.h				\
	meta/compositor-mutter.h		\
	meta/compositor.h			\
	meta/display.h				\
	meta/errors.h				\
	meta/gradient.h				\
	meta/group.h				\
	meta/keybindings.h			\
	meta/main.h				\
	meta/meta-background-actor.h		\
	meta/meta-background-group.h		\
	meta/meta-background.h			\
	meta/meta-cursor-tracker.h		\
	meta/meta-idle-monitor.h		\
	meta/meta-plugin.h			\
	meta/meta-shaped-texture.h		\
	meta/meta-shadow-factory.h		\
	meta/meta-window-actor.h		\
	meta/prefs.h				\
	meta/screen.h				\
	meta/theme.h				\
	meta/types.h				\
	meta/util.h				\
	meta/window.h				\
	meta/workspace.h

# Excluded from scanning for introspection but installed
# atomnames.h: macros cause problems for scanning process
libmutterinclude_extra_headers =		\
	meta/atomnames.h

libmutterincludedir = $(includedir)/mutter-wayland/meta

libmutterinclude_HEADERS =			\
	$(libmutterinclude_base_headers)	\
	$(libmutterinclude_extra_headers)

bin_PROGRAMS=mutter-wayland

mutter_wayland_SOURCES = core/mutter.c
mutter_wayland_LDADD = $(MUTTER_LIBS) libmutter-wayland.la

bin_PROGRAMS+=mutter-launch

mutter_launch_SOURCES = 			\
	backends/native/weston-launch.c 	\
	backends/native/weston-launch.h

mutter_launch_CFLAGS = $(MUTTER_LAUNCH_CFLAGS) -DLIBDIR=\"$(libdir)\"
mutter_launch_LDFLAGS = $(MUTTER_LAUNCH_LIBS) -lpam

install-exec-hook:
	-chown root $(DESTDIR)$(bindir)/mutter-launch
	-chmod u+s $(DESTDIR)$(bindir)/mutter-launch

if HAVE_INTROSPECTION
include $(INTROSPECTION_MAKEFILE)

# Since we don't make any guarantees about stability and we don't support
# parallel install, there's no real reason to change directories, filenames,
# etc. as we change the Mutter tarball version.
#api_version = $(MUTTER_MAJOR_VERSION).$(MUTTER_MINOR_VERSION)
api_version = 3.0

# These files are in package-private directories, even though they may be used
# by plugins.  If you're writing a plugin, use g-ir-compiler --add-include-path
# and g-ir-compiler --includedir.
girdir = $(pkglibdir)
gir_DATA = Meta-$(api_version).gir

typelibdir = $(pkglibdir)
typelib_DATA = Meta-$(api_version).typelib

INTROSPECTION_GIRS = Meta-$(api_version).gir

Meta-$(api_version).gir: libmutter-wayland.la
@META_GIR@_INCLUDES = GObject-2.0 GDesktopEnums-3.0 Gdk-3.0 Gtk-3.0 Clutter-1.0 xlib-2.0 xfixes-4.0 Cogl-1.0
@META_GIR@_EXPORT_PACKAGES = libmutter-wayland
@META_GIR@_CFLAGS = $(INCLUDES)
@META_GIR@_LIBS = libmutter-wayland.la
@META_GIR@_FILES =				\
	mutter-enum-types.h			\
	$(libmutterinclude_base_headers)	\
<<<<<<< HEAD
	$(filter %.c,$(libmutter_la_SOURCES) $(nodist_libmutter_la_SOURCES))
=======
	$(filter %.c,$(libmutter_wayland_la_SOURCES) $(nodist_libmutter_wayland_la_SOURCES))
>>>>>>> 954677dc
@META_GIR@_SCANNERFLAGS = --warn-all --warn-error

endif

testboxes_SOURCES = core/testboxes.c
testgradient_SOURCES = ui/testgradient.c
testasyncgetprop_SOURCES = x11/testasyncgetprop.c

noinst_PROGRAMS=testboxes testgradient testasyncgetprop

testboxes_LDADD = $(MUTTER_LIBS) libmutter-wayland.la
testgradient_LDADD = $(MUTTER_LIBS) libmutter-wayland.la
testasyncgetprop_LDADD = $(MUTTER_LIBS) libmutter-wayland.la

@INTLTOOL_DESKTOP_RULE@

desktopfilesdir=$(datadir)/applications
desktopfiles_in_files=mutter-wayland.desktop.in
desktopfiles_files=$(desktopfiles_in_files:.desktop.in=.desktop)
desktopfiles_DATA = $(desktopfiles_files)

xmldir       = @GNOME_KEYBINDINGS_KEYSDIR@
xml_in_files = \
        50-mutter-navigation.xml.in	\
        50-mutter-system.xml.in		\
        50-mutter-windows.xml.in
xml_DATA     = $(xml_in_files:.xml.in=.xml)

dbus_idle_built_sources = meta-dbus-idle-monitor.c meta-dbus-idle-monitor.h

gsettings_SCHEMAS = org.gnome.mutter.gschema.xml org.gnome.mutter.wayland.gschema.xml
@INTLTOOL_XML_NOMERGE_RULE@
@GSETTINGS_RULES@

convertdir = $(datadir)/GConf/gsettings
convert_DATA = mutter-schemas.convert

CLEANFILES =					\
	mutter-wayland.desktop			\
	mutter-wm.desktop			\
	org.gnome.mutter.gschema.xml		\
	org.gnome.mutter.wayland.gschema.xml	\
	$(xml_DATA)				\
	$(mutter_built_sources)			\
	$(typelib_DATA)				\
	$(gir_DATA)

pkgconfigdir = $(libdir)/pkgconfig

pkgconfig_DATA = libmutter-wayland.pc

EXTRA_DIST=$(desktopfiles_files) 	\
	$(wmproperties_files)		\
	$(IMAGES) 			\
	$(desktopfiles_in_files)	\
	$(wmproperties_in_files)	\
	$(xml_in_files)			\
	$(wayland_protocols)		\
	org.gnome.mutter.gschema.xml.in \
<<<<<<< HEAD
	idle-monitor.xml \
	xrandr.xml \
=======
	org.gnome.mutter.wayland.gschema.xml.in \
>>>>>>> 954677dc
	mutter-schemas.convert \
	libmutter-wayland.pc.in \
	mutter-enum-types.h.in \
	mutter-enum-types.c.in \
	org.gnome.Mutter.DisplayConfig.xml	\
	org.gnome.Mutter.IdleMonitor.xml

BUILT_SOURCES = $(mutter_built_sources)
MUTTER_STAMP_FILES = stamp-mutter-enum-types.h
CLEANFILES += $(MUTTER_STAMP_FILES)

mutter-enum-types.h: stamp-mutter-enum-types.h Makefile
	@true
stamp-mutter-enum-types.h: $(libmutterinclude_base_headers) mutter-enum-types.h.in
	$(AM_V_GEN) ( cd $(srcdir) && \
	  $(GLIB_MKENUMS) \
	    --template mutter-enum-types.h.in \
	  $(libmutterinclude_base_headers) ) >> xgen-teth && \
	(cmp -s xgen-teth mutter-enum-types.h || cp xgen-teth mutter-enum-types.h) && \
	rm -f xgen-teth && \
	echo timestamp > $(@F)

mutter-enum-types.c: stamp-mutter-enum-types.h mutter-enum-types.c.in
	  $(AM_V_GEN) ( cd $(srcdir) && \
	  $(GLIB_MKENUMS) \
	    --template mutter-enum-types.c.in \
	  $(libmutterinclude_base_headers) ) >> xgen-tetc && \
	cp xgen-tetc mutter-enum-types.c && \
	rm -f xgen-tetc

dbus_display_config_built_sources = meta-dbus-display-config.c meta-dbus-display-config.h

$(dbus_display_config_built_sources) : Makefile.am org.gnome.Mutter.DisplayConfig.xml
	$(AM_V_GEN)gdbus-codegen							\
		--interface-prefix org.gnome.Mutter					\
		--c-namespace MetaDBus							\
		--generate-c-code meta-dbus-display-config				\
		$(srcdir)/org.gnome.Mutter.DisplayConfig.xml

<<<<<<< HEAD
$(dbus_xrandr_built_sources) : Makefile.am xrandr.xml
	$(AM_V_GEN)gdbus-codegen							\
		--interface-prefix org.gnome.Mutter					\
		--c-namespace MetaDBus							\
		--generate-c-code meta-dbus-xrandr					\
		$(srcdir)/xrandr.xml

dbus_idle_built_sources = meta-dbus-idle-monitor.c meta-dbus-idle-monitor.h

$(dbus_idle_built_sources) : Makefile.am idle-monitor.xml
	$(AM_V_GEN)gdbus-codegen							\
		--interface-prefix org.gnome.Mutter					\
		--c-namespace MetaDBus							\
		--generate-c-code meta-dbus-idle-monitor				\
		--c-generate-object-manager						\
		$(srcdir)/idle-monitor.xml
=======
$(dbus_idle_built_sources) : Makefile.am org.gnome.Mutter.IdleMonitor.xml
	$(AM_V_GEN)gdbus-codegen							\
		--interface-prefix org.gnome.Mutter					\
		--c-namespace MetaDBus							\
		--generate-c-code meta-dbus-idle-monitor				\
		--c-generate-object-manager						\
		$(srcdir)/org.gnome.Mutter.IdleMonitor.xml

%-protocol.c : $(srcdir)/wayland/protocol/%.xml
	$(AM_V_GEN)$(WAYLAND_SCANNER) code < $< > $@
%-server-protocol.h : $(srcdir)/wayland/protocol/%.xml
	$(AM_V_GEN)$(WAYLAND_SCANNER) server-header < $< > $@
>>>>>>> 954677dc
<|MERGE_RESOLUTION|>--- conflicted
+++ resolved
@@ -34,16 +34,6 @@
 	-DXWAYLAND_PATH='"@XWAYLAND_PATH@"'
 
 mutter_built_sources = \
-<<<<<<< HEAD
-	$(dbus_idle_built_sources)	\
-	$(dbus_xrandr_built_sources)	\
-	mutter-enum-types.h		\
-	mutter-enum-types.c
-
-libmutter_la_SOURCES =				\
-	core/async-getprop.c			\
-	core/async-getprop.h			\
-=======
 	$(dbus_idle_built_sources)		\
 	$(dbus_display_config_built_sources)	\
 	mutter-enum-types.h 			\
@@ -90,7 +80,6 @@
 	backends/x11/meta-xrandr-shared.h		\
 	core/meta-accel-parse.c			\
 	core/meta-accel-parse.h			\
->>>>>>> 954677dc
 	core/barrier.c				\
 	meta/barrier.h				\
 	core/bell.c				\
@@ -118,9 +107,6 @@
 	compositor/meta-shadow-factory.c	\
 	compositor/meta-shadow-factory-private.h	\
 	compositor/meta-shaped-texture.c	\
-<<<<<<< HEAD
-	compositor/meta-shaped-texture-private.h	\
-=======
 	compositor/meta-shaped-texture-private.h 	\
 	compositor/meta-surface-actor.c		\
 	compositor/meta-surface-actor.h		\
@@ -128,7 +114,6 @@
 	compositor/meta-surface-actor-x11.h	\
 	compositor/meta-surface-actor-wayland.c	\
 	compositor/meta-surface-actor-wayland.h	\
->>>>>>> 954677dc
 	compositor/meta-texture-rectangle.c	\
 	compositor/meta-texture-rectangle.h	\
 	compositor/meta-texture-tower.c		\
@@ -169,19 +154,6 @@
 	core/keybindings.c			\
 	core/keybindings-private.h		\
 	core/main.c				\
-<<<<<<< HEAD
-	core/meta-cursor-tracker.c		\
-	core/meta-cursor-tracker-private.h	\
-	core/meta-idle-monitor.c		\
-	core/meta-idle-monitor-private.h	\
-	core/meta-xrandr-shared.h		\
-	core/monitor.c				\
-	core/monitor-config.c			\
-	core/monitor-private.h			\
-	core/monitor-xrandr.c			\
-	core/mutter-Xatomtype.h			\
-=======
->>>>>>> 954677dc
 	core/place.c				\
 	core/place.h				\
 	core/prefs.c				\
@@ -197,11 +169,6 @@
 	core/util.c				\
 	meta/util.h				\
 	core/util-private.h			\
-<<<<<<< HEAD
-	core/window-props.c			\
-	core/window-props.h			\
-=======
->>>>>>> 954677dc
 	core/window.c				\
 	core/window-private.h			\
 	meta/window.h				\
@@ -222,11 +189,6 @@
 	ui/theme.c				\
 	meta/theme.h				\
 	ui/theme-private.h			\
-<<<<<<< HEAD
-	ui/ui.c
-
-nodist_libmutter_la_SOURCES =			\
-=======
 	ui/ui.c					\
 	x11/iconcache.c				\
 	x11/iconcache.h				\
@@ -271,7 +233,6 @@
 	wayland/window-wayland.h
 
 nodist_libmutter_wayland_la_SOURCES =		\
->>>>>>> 954677dc
 	$(mutter_built_sources)
 
 libmutter_wayland_la_LDFLAGS = -no-undefined
@@ -365,11 +326,7 @@
 @META_GIR@_FILES =				\
 	mutter-enum-types.h			\
 	$(libmutterinclude_base_headers)	\
-<<<<<<< HEAD
-	$(filter %.c,$(libmutter_la_SOURCES) $(nodist_libmutter_la_SOURCES))
-=======
 	$(filter %.c,$(libmutter_wayland_la_SOURCES) $(nodist_libmutter_wayland_la_SOURCES))
->>>>>>> 954677dc
 @META_GIR@_SCANNERFLAGS = --warn-all --warn-error
 
 endif
@@ -429,12 +386,7 @@
 	$(xml_in_files)			\
 	$(wayland_protocols)		\
 	org.gnome.mutter.gschema.xml.in \
-<<<<<<< HEAD
-	idle-monitor.xml \
-	xrandr.xml \
-=======
 	org.gnome.mutter.wayland.gschema.xml.in \
->>>>>>> 954677dc
 	mutter-schemas.convert \
 	libmutter-wayland.pc.in \
 	mutter-enum-types.h.in \
@@ -474,24 +426,6 @@
 		--generate-c-code meta-dbus-display-config				\
 		$(srcdir)/org.gnome.Mutter.DisplayConfig.xml
 
-<<<<<<< HEAD
-$(dbus_xrandr_built_sources) : Makefile.am xrandr.xml
-	$(AM_V_GEN)gdbus-codegen							\
-		--interface-prefix org.gnome.Mutter					\
-		--c-namespace MetaDBus							\
-		--generate-c-code meta-dbus-xrandr					\
-		$(srcdir)/xrandr.xml
-
-dbus_idle_built_sources = meta-dbus-idle-monitor.c meta-dbus-idle-monitor.h
-
-$(dbus_idle_built_sources) : Makefile.am idle-monitor.xml
-	$(AM_V_GEN)gdbus-codegen							\
-		--interface-prefix org.gnome.Mutter					\
-		--c-namespace MetaDBus							\
-		--generate-c-code meta-dbus-idle-monitor				\
-		--c-generate-object-manager						\
-		$(srcdir)/idle-monitor.xml
-=======
 $(dbus_idle_built_sources) : Makefile.am org.gnome.Mutter.IdleMonitor.xml
 	$(AM_V_GEN)gdbus-codegen							\
 		--interface-prefix org.gnome.Mutter					\
@@ -503,5 +437,4 @@
 %-protocol.c : $(srcdir)/wayland/protocol/%.xml
 	$(AM_V_GEN)$(WAYLAND_SCANNER) code < $< > $@
 %-server-protocol.h : $(srcdir)/wayland/protocol/%.xml
-	$(AM_V_GEN)$(WAYLAND_SCANNER) server-header < $< > $@
->>>>>>> 954677dc
+	$(AM_V_GEN)$(WAYLAND_SCANNER) server-header < $< > $@