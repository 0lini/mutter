NULL =

HTML_DIR = $(datadir)/gtk-doc/html
TARGET_DIR = $(HTML_DIR)/clutter-cookbook

XML_FILES = \
	actors.xml		\
	animations.xml		\
	events.xml		\
	introduction.xml	\
	recipe-template.xml	\
	textures.xml		\
	$(NULL)

XSLTOPTS = \
	--stringparam html.stylesheet style.css 		\
	--stringparam  chapter.autolabel 1 			\
	--stringparam  appendix.autolabel 1 			\
	--stringparam  section.autolabel 1 			\
	--stringparam gtkdoc.bookname "clutter-cookbook" 	\
	--stringparam gtkdoc.version @CLUTTER_API_VERSION@ 	\
	--path $(top_srcdir)/doc/common				\
	--xinclude

XSL_BASE_URI  = http://docbook.sourceforge.net/release/xsl/current
XSL_XHTML_URI = $(XSL_BASE_URI)/xhtml/docbook.xsl

HTML_FILES = html/*.html
CSS_FILES = html/*.css
IMAGE_FILES = \
	images/clutter-logo.png \
<<<<<<< HEAD
	images/textures-reflection.png \
	$(NULL)
VIDEO_FILES = \
	videos/animations-fading-out.ogv \
	videos/animations-fading-in-then-out.ogv \
	$(NULL)
=======
	images/actors-opacity.png \
	images/actors-opacity-container-affects-opacity.png
>>>>>>> 7be6ed33

EXTRA_DIST = \
	clutter-cookbook.xml.in \
	$(IMAGE_FILES) \
	$(XML_FILES) \
	$(VIDEO_FILES)

CLEANFILES = \
	pdf-build.stamp \
	html-build.stamp

pdf-build.stamp: clutter-cookbook.xml
	SP_ENCODING=XML SP_CHARSET_FIXED=YES \
	$(JW) -b pdf $(top_builddir)/doc/cookbook/clutter-cookbook.xml \
	&& mv -f clutter-cookbook.pdf clutter-cookbook-@CLUTTER_API_VERSION@.pdf \
	&& echo timestamp > $(@F)

html-build.stamp: clutter-cookbook.xml
	if [ ! -d html ] ; then mkdir html ; fi && \
	if [ ! -d html/images ] ; then mkdir html/images ; fi && \
	if [ ! -d html/videos ] ; then mkdir html/videos ; fi && \
	$(XSLTPROC) $(XSLTOPTS) -o clutter-cookbook.html $(XSL_XHTML_URI) $(top_builddir)/doc/cookbook/clutter-cookbook.xml && \
	$(XSLTPROC) $(XSLTOPTS) -o html/ cookbook.xsl $(top_builddir)/doc/cookbook/clutter-cookbook.xml && \
	cp $(top_srcdir)/doc/common/style.css html/ && \
	if [[ "$(VIDEO_FILES)" != "" ]] ; then \
		for file in `ls $(VIDEO_FILES)`; do \
			cp $$file html/videos/ ; \
		done \
	fi && \
	cp images/* html/images/ && \
	echo timestamp > $(@F)

if ENABLE_PDFS
#pdf_target = pdf-build.stamp
pdf_target =
else
pdf_target =
endif

if ENABLE_DOCS
all-local: html-build.stamp $(pdf_target)
else
all-local:
endif

clean-local:
	@rm -rf html ; \
	rm -f *.pdf ; \
	rm -f *.stamp

uninstall-local:

install-data-local:
	installfiles=`echo ./html/*`; \
	if test "$$installfiles" = './html/*'; \
	then echo '-- Nothing to install' ; \
	else \
	  $(mkinstalldirs) $(DESTDIR)$(TARGET_DIR) ; \
	  for file in `ls $(HTML_FILES) $(CSS_FILES)`; do \
	    if [ -f $$file ]; then \
	      basefile=`echo $$file | sed -e 's,^.*/,,'`; \
	      $(INSTALL_DATA) $$file $(DESTDIR)$(TARGET_DIR)/$$basefile; \
	    fi \
	  done; \
	fi; \
	if [ -d ./images ]; \
	then \
	  $(mkinstalldirs) $(DESTDIR)$(TARGET_DIR)/images ; \
	  for file in `ls $(IMAGE_FILES)`; do \
	    if [ -f $$file ]; \
	    then \
	      basefile=`echo $$file | sed -e 's,^.*/,,'`; \
	      $(INSTALL_DATA) $$file $(DESTDIR)$(TARGET_DIR)/images/$$basefile; \
	    fi \
	  done; \
	fi; \
	if [ -d ./videos ] && [[ "$(VIDEO_FILES)" != "" ]] ; \
	then \
	  $(mkinstalldirs) $(DESTDIR)$(TARGET_DIR)/videos ; \
    for file in `ls $(VIDEO_FILES)`; do \
      if [ -f $$file ]; \
      then \
        basefile=`echo $$file | sed -e 's,^.*/,,'`; \
        $(INSTALL_DATA) $$file $(DESTDIR)$(TARGET_DIR)/videos/$$basefile; \
      fi \
    done; \
	fi; \
	$(INSTALL_DATA) html/clutter-cookbook.devhelp $(DESTDIR)$(TARGET_DIR)/clutter-cookbook.devhelp

.PHONY : doc<|MERGE_RESOLUTION|>--- conflicted
+++ resolved
@@ -29,17 +29,14 @@
 CSS_FILES = html/*.css
 IMAGE_FILES = \
 	images/clutter-logo.png \
-<<<<<<< HEAD
 	images/textures-reflection.png \
+	images/actors-opacity.png \
+	images/actors-opacity-container-affects-opacity.png \
 	$(NULL)
 VIDEO_FILES = \
 	videos/animations-fading-out.ogv \
 	videos/animations-fading-in-then-out.ogv \
 	$(NULL)
-=======
-	images/actors-opacity.png \
-	images/actors-opacity-container-affects-opacity.png
->>>>>>> 7be6ed33
 
 EXTRA_DIST = \
 	clutter-cookbook.xml.in \
